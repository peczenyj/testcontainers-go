--- conflicted
+++ resolved
@@ -35,9 +35,8 @@
 
 // DockerContainer represents a container started using Docker
 type DockerContainer struct {
-<<<<<<< HEAD
 	ID                string
-	raw               *types.ContainerJSON
+	exposedPorts      []string // a reference to the container's requested exposed ports. It allows checking they are ready before any wait strategy
 	isRunning         bool
 	WaitingFor        wait.Strategy
 	logger            log.Logging
@@ -48,27 +47,6 @@
 	terminationSignal chan bool
 	keepBuiltImage    bool
 	healthStatus      string // container health status, will default to healthStatusNone if no healthcheck is present
-=======
-	// Container ID from Docker
-	ID           string
-	WaitingFor   wait.Strategy
-	Image        string
-	exposedPorts []string // a reference to the container's requested exposed ports. It allows checking they are ready before any wait strategy
-
-	isRunning     bool
-	imageWasBuilt bool
-	// keepBuiltImage makes Terminate not remove the image if imageWasBuilt.
-	keepBuiltImage     bool
-	provider           *DockerProvider
-	sessionID          string
-	terminationSignal  chan bool
-	consumers          []LogConsumer
-	logProductionError chan error
-
-	// TODO: Remove locking and wait group once the deprecated StartLogProducer and
-	// StopLogProducer have been removed and hence logging can only be started and
-	// stopped once.
->>>>>>> 59cf0640
 
 	// logProductionWaitGroup is used to signal when the log production has stopped.
 	// This allows stopLogProduction to safely set logProductionStop to nil.
@@ -104,17 +82,27 @@
 	ctr.terminationSignal = nil
 
 	// populate the raw representation of the container
-	_, err := ctr.inspectRawContainer(ctx)
+	jsonRaw, err := ctr.inspectRawContainer(ctx)
 	if err != nil {
 		return nil, err
 	}
 
 	// the health status of the container, if any
-	if health := ctr.raw.State.Health; health != nil {
+	if health := jsonRaw.State.Health; health != nil {
 		ctr.healthStatus = health.Status
 	}
 
 	return &ctr, nil
+}
+
+// Inspect gets the raw container info
+func (c *DockerContainer) Inspect(ctx context.Context) (*types.ContainerJSON, error) {
+	jsonRaw, err := c.inspectRawContainer(ctx)
+	if err != nil {
+		return nil, err
+	}
+
+	return jsonRaw, nil
 }
 
 // ContainerIP gets the IP address of the primary network within the container.
@@ -163,18 +151,12 @@
 		return err
 	}
 
-<<<<<<< HEAD
 	if !dir {
 		// it's not a dir: let the consumer to handle an error
 		return fmt.Errorf("path %s is not a directory", hostDirPath)
 	}
 
 	buff, err := file.TarDir(hostDirPath, fileMode)
-=======
-// Inspect gets the raw container info
-func (c *DockerContainer) Inspect(ctx context.Context) (*types.ContainerJSON, error) {
-	jsonRaw, err := c.inspectRawContainer(ctx)
->>>>>>> 59cf0640
 	if err != nil {
 		return err
 	}
@@ -188,7 +170,7 @@
 	}
 	defer cli.Close()
 
-	err = cli.CopyToContainer(ctx, c.ID, parent, buff, types.CopyToContainerOptions{})
+	err = cli.CopyToContainer(ctx, c.ID, parent, buff, container.CopyToContainerOptions{})
 	if err != nil {
 		return err
 	}
@@ -278,15 +260,9 @@
 	if err != nil {
 		return err
 	}
-<<<<<<< HEAD
-	defer cli.Close()
-=======
-	defer c.provider.Close()
-
-	c.isRunning = false
->>>>>>> 59cf0640
-
-	err = cli.CopyToContainer(ctx, c.ID, "/", buffer, types.CopyToContainerOptions{})
+	defer cli.Close()
+
+	err = cli.CopyToContainer(ctx, c.ID, "/", buffer, container.CopyToContainerOptions{})
 	if err != nil {
 		return err
 	}
@@ -311,183 +287,7 @@
 		break
 	}
 
-<<<<<<< HEAD
 	return c.PortEndpoint(ctx, firstPort, proto)
-=======
-	c.sessionID = ""
-	c.isRunning = false
-
-	return errors.Join(errs...)
-}
-
-// update container raw info
-func (c *DockerContainer) inspectRawContainer(ctx context.Context) (*types.ContainerJSON, error) {
-	defer c.provider.Close()
-	inspect, err := c.provider.client.ContainerInspect(ctx, c.ID)
-	if err != nil {
-		return nil, err
-	}
-
-	return &inspect, nil
-}
-
-// Logs will fetch both STDOUT and STDERR from the current container. Returns a
-// ReadCloser and leaves it up to the caller to extract what it wants.
-func (c *DockerContainer) Logs(ctx context.Context) (io.ReadCloser, error) {
-	const streamHeaderSize = 8
-
-	options := container.LogsOptions{
-		ShowStdout: true,
-		ShowStderr: true,
-	}
-
-	rc, err := c.provider.client.ContainerLogs(ctx, c.ID, options)
-	if err != nil {
-		return nil, err
-	}
-	defer c.provider.Close()
-
-	pr, pw := io.Pipe()
-	r := bufio.NewReader(rc)
-
-	go func() {
-		lineStarted := true
-		for err == nil {
-			line, isPrefix, err := r.ReadLine()
-
-			if lineStarted && len(line) >= streamHeaderSize {
-				line = line[streamHeaderSize:] // trim stream header
-				lineStarted = false
-			}
-			if !isPrefix {
-				lineStarted = true
-			}
-
-			_, errW := pw.Write(line)
-			if errW != nil {
-				return
-			}
-
-			if !isPrefix {
-				_, errW := pw.Write([]byte("\n"))
-				if errW != nil {
-					return
-				}
-			}
-
-			if err != nil {
-				_ = pw.CloseWithError(err)
-				return
-			}
-		}
-	}()
-
-	return pr, nil
-}
-
-// Deprecated: use the ContainerRequest.LogConsumerConfig field instead.
-func (c *DockerContainer) FollowOutput(consumer LogConsumer) {
-	c.followOutput(consumer)
-}
-
-// followOutput adds a LogConsumer to be sent logs from the container's
-// STDOUT and STDERR
-func (c *DockerContainer) followOutput(consumer LogConsumer) {
-	c.consumers = append(c.consumers, consumer)
-}
-
-// Deprecated: use c.Inspect(ctx).Name instead.
-// Name gets the name of the container.
-func (c *DockerContainer) Name(ctx context.Context) (string, error) {
-	inspect, err := c.Inspect(ctx)
-	if err != nil {
-		return "", err
-	}
-	return inspect.Name, nil
-}
-
-// State returns container's running state.
-func (c *DockerContainer) State(ctx context.Context) (*types.ContainerState, error) {
-	inspect, err := c.inspectRawContainer(ctx)
-	if err != nil {
-		return nil, err
-	}
-	return inspect.State, nil
-}
-
-// Networks gets the names of the networks the container is attached to.
-func (c *DockerContainer) Networks(ctx context.Context) ([]string, error) {
-	inspect, err := c.Inspect(ctx)
-	if err != nil {
-		return []string{}, err
-	}
-
-	networks := inspect.NetworkSettings.Networks
-
-	n := []string{}
-
-	for k := range networks {
-		n = append(n, k)
-	}
-
-	return n, nil
-}
-
-// ContainerIP gets the IP address of the primary network within the container.
-func (c *DockerContainer) ContainerIP(ctx context.Context) (string, error) {
-	inspect, err := c.Inspect(ctx)
-	if err != nil {
-		return "", err
-	}
-
-	ip := inspect.NetworkSettings.IPAddress
-	if ip == "" {
-		// use IP from "Networks" if only single network defined
-		networks := inspect.NetworkSettings.Networks
-		if len(networks) == 1 {
-			for _, v := range networks {
-				ip = v.IPAddress
-			}
-		}
-	}
-
-	return ip, nil
-}
-
-// ContainerIPs gets the IP addresses of all the networks within the container.
-func (c *DockerContainer) ContainerIPs(ctx context.Context) ([]string, error) {
-	ips := make([]string, 0)
-
-	inspect, err := c.Inspect(ctx)
-	if err != nil {
-		return nil, err
-	}
-
-	networks := inspect.NetworkSettings.Networks
-	for _, nw := range networks {
-		ips = append(ips, nw.IPAddress)
-	}
-
-	return ips, nil
-}
-
-// NetworkAliases gets the aliases of the container for the networks it is attached to.
-func (c *DockerContainer) NetworkAliases(ctx context.Context) (map[string][]string, error) {
-	inspect, err := c.Inspect(ctx)
-	if err != nil {
-		return map[string][]string{}, err
-	}
-
-	networks := inspect.NetworkSettings.Networks
-
-	a := map[string][]string{}
-
-	for k := range networks {
-		a[k] = networks[k].Aliases
-	}
-
-	return a, nil
->>>>>>> 59cf0640
 }
 
 // Exec executes a command in the current container.
@@ -557,54 +357,15 @@
 	return jsonRaw.Config.Image
 }
 
-<<<<<<< HEAD
 // Host gets host (ip or name) of the docker daemon where the container port is exposed
 // Warning: this is based on your Docker host setting. Will fail if using an SSH tunnel
 // You can use the "TESTCONTAINERS_HOST_OVERRIDE" env variable to set this yourself
 func (c *DockerContainer) Host(ctx context.Context) (string, error) {
 	host, err := DaemonHost(ctx)
-=======
-// CopyDirToContainer copies the contents of a directory to a parent path in the container. This parent path must exist in the container first
-// as we cannot create it
-func (c *DockerContainer) CopyDirToContainer(ctx context.Context, hostDirPath string, containerParentPath string, fileMode int64) error {
-	dir, err := isDir(hostDirPath)
-	if err != nil {
-		return err
-	}
-
-	if !dir {
-		// it's not a dir: let the consumer to handle an error
-		return fmt.Errorf("path %s is not a directory", hostDirPath)
-	}
-
-	buff, err := tarDir(hostDirPath, fileMode)
-	if err != nil {
-		return err
-	}
-
-	// create the directory under its parent
-	parent := filepath.Dir(containerParentPath)
-
-	err = c.provider.client.CopyToContainer(ctx, c.ID, parent, buff, container.CopyToContainerOptions{})
->>>>>>> 59cf0640
 	if err != nil {
 		return "", err
 	}
 	return host, nil
-}
-
-// Inspect gets the raw container info, caching the result for subsequent calls
-func (c *DockerContainer) Inspect(ctx context.Context) (*types.ContainerJSON, error) {
-	if c.raw != nil {
-		return c.raw, nil
-	}
-
-	jsonRaw, err := c.inspectRawContainer(ctx)
-	if err != nil {
-		return nil, err
-	}
-
-	return jsonRaw, nil
 }
 
 // update container raw info
@@ -615,17 +376,12 @@
 	}
 	defer cli.Close()
 
-<<<<<<< HEAD
-	inspect, err := cli.ContainerInspect(ctx, c.ID)
-=======
-	err = c.provider.client.CopyToContainer(ctx, c.ID, "/", buffer, container.CopyToContainerOptions{})
->>>>>>> 59cf0640
-	if err != nil {
-		return nil, err
-	}
-
-	c.raw = &inspect
-	return c.raw, nil
+	jsonRaw, err := cli.ContainerInspect(ctx, c.ID)
+	if err != nil {
+		return nil, err
+	}
+
+	return &jsonRaw, nil
 }
 
 func (c *DockerContainer) IsRunning() bool {
@@ -688,87 +444,7 @@
 		}
 	}()
 
-<<<<<<< HEAD
 	return pr, nil
-=======
-	return nil
-}
-
-// Deprecated: it will be removed in the next major release.
-func (c *DockerContainer) StopLogProducer() error {
-	return c.stopLogProduction()
-}
-
-// stopLogProduction will stop the concurrent process that is reading logs
-// and sending them to each added LogConsumer
-func (c *DockerContainer) stopLogProduction() error {
-	// signal the log production to stop
-	c.logProductionStop <- struct{}{}
-
-	c.logProductionWaitGroup.Wait()
-
-	return <-c.logProductionError
-}
-
-// GetLogProductionErrorChannel exposes the only way for the consumer
-// to be able to listen to errors and react to them.
-func (c *DockerContainer) GetLogProductionErrorChannel() <-chan error {
-	return c.logProductionError
-}
-
-// DockerNetwork represents a network started using Docker
-type DockerNetwork struct {
-	ID                string // Network ID from Docker
-	Driver            string
-	Name              string
-	provider          *DockerProvider
-	terminationSignal chan bool
-}
-
-// Remove is used to remove the network. It is usually triggered by as defer function.
-func (n *DockerNetwork) Remove(ctx context.Context) error {
-	select {
-	// close reaper if it was created
-	case n.terminationSignal <- true:
-	default:
-	}
-
-	defer n.provider.Close()
-
-	return n.provider.client.NetworkRemove(ctx, n.ID)
-}
-
-func (n *DockerNetwork) SetTerminationSignal(signal chan bool) {
-	n.terminationSignal = signal
-}
-
-// DockerProvider implements the ContainerProvider interface
-type DockerProvider struct {
-	*DockerProviderOptions
-	client    client.APIClient
-	host      string
-	hostCache string
-	config    config.Config
-}
-
-// Client gets the docker client used by the provider
-func (p *DockerProvider) Client() client.APIClient {
-	return p.client
-}
-
-// Close closes the docker client used by the provider
-func (p *DockerProvider) Close() error {
-	if p.client == nil {
-		return nil
-	}
-
-	return p.client.Close()
-}
-
-// SetClient sets the docker client to be used by the provider
-func (p *DockerProvider) SetClient(c client.APIClient) {
-	p.client = c
->>>>>>> 59cf0640
 }
 
 // MappedPort gets externally mapped port for a container port
@@ -777,200 +453,8 @@
 	if err != nil {
 		return "", err
 	}
-<<<<<<< HEAD
 	if inspect.ContainerJSONBase.HostConfig.NetworkMode == "host" {
 		return port, nil
-=======
-
-	_ = resp.Body.Close()
-
-	// the first tag is the one we want
-	return buildOptions.Tags[0], nil
-}
-
-// CreateContainer fulfills a request for a container without starting it
-func (p *DockerProvider) CreateContainer(ctx context.Context, req ContainerRequest) (Container, error) {
-	var err error
-
-	// defer the close of the Docker client connection the soonest
-	defer p.Close()
-
-	// Make sure that bridge network exists
-	// In case it is disabled we will create reaper_default network
-	if p.DefaultNetwork == "" {
-		p.DefaultNetwork, err = p.getDefaultNetwork(ctx, p.client)
-		if err != nil {
-			return nil, err
-		}
-	}
-
-	// If default network is not bridge make sure it is attached to the request
-	// as container won't be attached to it automatically
-	// in case of Podman the bridge network is called 'podman' as 'bridge' would conflict
-	if p.DefaultNetwork != p.defaultBridgeNetworkName {
-		isAttached := false
-		for _, net := range req.Networks {
-			if net == p.DefaultNetwork {
-				isAttached = true
-				break
-			}
-		}
-
-		if !isAttached {
-			req.Networks = append(req.Networks, p.DefaultNetwork)
-		}
-	}
-
-	imageName := req.Image
-
-	env := []string{}
-	for envKey, envVar := range req.Env {
-		env = append(env, envKey+"="+envVar)
-	}
-
-	if req.Labels == nil {
-		req.Labels = make(map[string]string)
-	}
-
-	var termSignal chan bool
-	// the reaper does not need to start a reaper for itself
-	isReaperContainer := strings.HasSuffix(imageName, config.ReaperDefaultImage)
-	if !p.config.RyukDisabled && !isReaperContainer {
-		r, err := reuseOrCreateReaper(context.WithValue(ctx, core.DockerHostContextKey, p.host), core.SessionID(), p)
-		if err != nil {
-			return nil, fmt.Errorf("%w: creating reaper failed", err)
-		}
-		termSignal, err = r.Connect()
-		if err != nil {
-			return nil, fmt.Errorf("%w: connecting to reaper failed", err)
-		}
-	}
-
-	// Cleanup on error, otherwise set termSignal to nil before successful return.
-	defer func() {
-		if termSignal != nil {
-			termSignal <- true
-		}
-	}()
-
-	if err = req.Validate(); err != nil {
-		return nil, err
-	}
-
-	// always append the hub substitutor after the user-defined ones
-	req.ImageSubstitutors = append(req.ImageSubstitutors, newPrependHubRegistry(p.config.HubImageNamePrefix))
-
-	var platform *specs.Platform
-
-	if req.ShouldBuildImage() {
-		imageName, err = p.BuildImage(ctx, &req)
-		if err != nil {
-			return nil, err
-		}
-	} else {
-		for _, is := range req.ImageSubstitutors {
-			modifiedTag, err := is.Substitute(imageName)
-			if err != nil {
-				return nil, fmt.Errorf("failed to substitute image %s with %s: %w", imageName, is.Description(), err)
-			}
-
-			if modifiedTag != imageName {
-				Logger.Printf("✍🏼 Replacing image with %s. From: %s to %s\n", is.Description(), imageName, modifiedTag)
-				imageName = modifiedTag
-			}
-		}
-
-		if req.ImagePlatform != "" {
-			p, err := platforms.Parse(req.ImagePlatform)
-			if err != nil {
-				return nil, fmt.Errorf("invalid platform %s: %w", req.ImagePlatform, err)
-			}
-			platform = &p
-		}
-
-		var shouldPullImage bool
-
-		if req.AlwaysPullImage {
-			shouldPullImage = true // If requested always attempt to pull image
-		} else {
-			img, _, err := p.client.ImageInspectWithRaw(ctx, imageName)
-			if err != nil {
-				if client.IsErrNotFound(err) {
-					shouldPullImage = true
-				} else {
-					return nil, err
-				}
-			}
-			if platform != nil && (img.Architecture != platform.Architecture || img.Os != platform.OS) {
-				shouldPullImage = true
-			}
-		}
-
-		if shouldPullImage {
-			pullOpt := image.PullOptions{
-				Platform: req.ImagePlatform, // may be empty
-			}
-			if err := p.attemptToPullImage(ctx, imageName, pullOpt); err != nil {
-				return nil, err
-			}
-		}
-	}
-
-	if !isReaperContainer {
-		// add the labels that the reaper will use to terminate the container to the request
-		for k, v := range core.DefaultLabels(core.SessionID()) {
-			req.Labels[k] = v
-		}
-	}
-
-	dockerInput := &container.Config{
-		Entrypoint: req.Entrypoint,
-		Image:      imageName,
-		Env:        env,
-		Labels:     req.Labels,
-		Cmd:        req.Cmd,
-		Hostname:   req.Hostname,
-		User:       req.User,
-		WorkingDir: req.WorkingDir,
-	}
-
-	hostConfig := &container.HostConfig{
-		Privileged: req.Privileged,
-		ShmSize:    req.ShmSize,
-		Tmpfs:      req.Tmpfs,
-	}
-
-	networkingConfig := &network.NetworkingConfig{}
-
-	// default hooks include logger hook and pre-create hook
-	defaultHooks := []ContainerLifecycleHooks{
-		DefaultLoggingHook(p.Logger),
-		defaultPreCreateHook(ctx, p, req, dockerInput, hostConfig, networkingConfig),
-		defaultCopyFileToContainerHook(req.Files),
-		defaultLogConsumersHook(req.LogConsumerCfg),
-		defaultReadinessHook(),
-	}
-
-	// in the case the container needs to access a local port
-	// we need to forward the local port to the container
-	if len(req.HostAccessPorts) > 0 {
-		// a container lifecycle hook will be added, which will expose the host ports to the container
-		// using a SSHD server running in a container. The SSHD server will be started and will
-		// forward the host ports to the container ports.
-		sshdForwardPortsHook, err := exposeHostPorts(ctx, &req, req.HostAccessPorts...)
-		if err != nil {
-			return nil, fmt.Errorf("failed to expose host ports: %w", err)
-		}
-
-		defaultHooks = append(defaultHooks, sshdForwardPortsHook)
-	}
-
-	req.LifecycleHooks = []ContainerLifecycleHooks{combineContainerHooks(defaultHooks, req.LifecycleHooks)}
-
-	err = req.creatingHook(ctx)
-	if err != nil {
-		return nil, err
->>>>>>> 59cf0640
 	}
 
 	ports := inspect.NetworkSettings.Ports
@@ -979,66 +463,8 @@
 		if k.Port() != port.Port() {
 			continue
 		}
-<<<<<<< HEAD
 		if port.Proto() != "" && k.Proto() != port.Proto() {
 			continue
-=======
-	}
-
-	c := &DockerContainer{
-		ID:                resp.ID,
-		WaitingFor:        req.WaitingFor,
-		Image:             imageName,
-		imageWasBuilt:     req.ShouldBuildImage(),
-		keepBuiltImage:    req.ShouldKeepBuiltImage(),
-		sessionID:         core.SessionID(),
-		exposedPorts:      req.ExposedPorts,
-		provider:          p,
-		terminationSignal: termSignal,
-		logger:            p.Logger,
-		lifecycleHooks:    req.LifecycleHooks,
-	}
-
-	err = c.createdHook(ctx)
-	if err != nil {
-		return nil, err
-	}
-
-	// Disable cleanup on success
-	termSignal = nil
-
-	return c, nil
-}
-
-func (p *DockerProvider) findContainerByName(ctx context.Context, name string) (*types.Container, error) {
-	if name == "" {
-		return nil, nil
-	}
-
-	// Note that, 'name' filter will use regex to find the containers
-	filter := filters.NewArgs(filters.Arg("name", fmt.Sprintf("^%s$", name)))
-	containers, err := p.client.ContainerList(ctx, container.ListOptions{Filters: filter})
-	if err != nil {
-		return nil, err
-	}
-	defer p.Close()
-
-	if len(containers) > 0 {
-		return &containers[0], nil
-	}
-	return nil, nil
-}
-
-func (p *DockerProvider) waitContainerCreation(ctx context.Context, name string) (*types.Container, error) {
-	var ctr *types.Container
-	return ctr, backoff.Retry(func() error {
-		c, err := p.findContainerByName(ctx, name)
-		if err != nil {
-			if !errdefs.IsNotFound(err) && isPermanentClientError(err) {
-				return backoff.Permanent(err)
-			}
-			return err
->>>>>>> 59cf0640
 		}
 		if len(p) == 0 {
 			continue
@@ -1056,46 +482,16 @@
 		return map[string][]string{}, err
 	}
 
-<<<<<<< HEAD
 	networks := inspect.NetworkSettings.Networks
 
 	a := map[string][]string{}
-=======
-	sessionID := core.SessionID()
-
-	var termSignal chan bool
-	if !p.config.RyukDisabled {
-		r, err := reuseOrCreateReaper(context.WithValue(ctx, core.DockerHostContextKey, p.host), sessionID, p)
-		if err != nil {
-			return nil, fmt.Errorf("%w: creating reaper failed", err)
-		}
-		termSignal, err = r.Connect()
-		if err != nil {
-			return nil, fmt.Errorf("%w: connecting to reaper failed", err)
-		}
-	}
->>>>>>> 59cf0640
 
 	for k := range networks {
 		a[k] = networks[k].Aliases
 	}
 
-<<<<<<< HEAD
 	return a, nil
 }
-=======
-	dc := &DockerContainer{
-		ID:                c.ID,
-		WaitingFor:        req.WaitingFor,
-		Image:             c.Image,
-		sessionID:         sessionID,
-		exposedPorts:      req.ExposedPorts,
-		provider:          p,
-		terminationSignal: termSignal,
-		logger:            p.Logger,
-		lifecycleHooks:    []ContainerLifecycleHooks{combineContainerHooks(defaultHooks, req.LifecycleHooks)},
-	}
->>>>>>> 59cf0640
 
 // Networks gets the names of the networks the container is attached to.
 func (c *DockerContainer) Networks(ctx context.Context) ([]string, error) {
@@ -1159,23 +555,9 @@
 	c.Printf("container logs (%s):\n%s", cause, b)
 }
 
-<<<<<<< HEAD
 // SessionID returns the session ID for the container
 func (c *DockerContainer) SessionID() string {
 	return c.sessionID
-=======
-// Config provides the TestcontainersConfig read from $HOME/.testcontainers.properties or
-// the environment variables
-func (p *DockerProvider) Config() TestcontainersConfig {
-	return TestcontainersConfig{
-		Host:           p.config.Host,
-		TLSVerify:      p.config.TLSVerify,
-		CertPath:       p.config.CertPath,
-		RyukDisabled:   p.config.RyukDisabled,
-		RyukPrivileged: p.config.RyukPrivileged,
-		Config:         p.config,
-	}
->>>>>>> 59cf0640
 }
 
 // SetLogger sets the logger for the container
@@ -1212,46 +594,21 @@
 		return err
 	}
 
-<<<<<<< HEAD
 	c.isRunning = true
 
 	err = c.readiedHook(ctx)
 	if err != nil {
 		return err
-=======
-	nc := network.CreateOptions{
-		Driver:     req.Driver,
-		Internal:   req.Internal,
-		EnableIPv6: req.EnableIPv6,
-		Attachable: req.Attachable,
-		Labels:     req.Labels,
-		IPAM:       req.IPAM,
->>>>>>> 59cf0640
 	}
 
 	return nil
 }
 
-<<<<<<< HEAD
 // State returns container's running state. This method does not use the cache
 // and always fetches the latest state from the Docker daemon.
 func (c *DockerContainer) State(ctx context.Context) (*types.ContainerState, error) {
 	inspect, err := c.inspectRawContainer(ctx)
 	if err != nil {
-		if c.raw != nil {
-			return c.raw.State, err
-=======
-	var termSignal chan bool
-	if !p.config.RyukDisabled {
-		r, err := reuseOrCreateReaper(context.WithValue(ctx, core.DockerHostContextKey, p.host), sessionID, p)
-		if err != nil {
-			return nil, fmt.Errorf("%w: creating network reaper failed", err)
-		}
-		termSignal, err = r.Connect()
-		if err != nil {
-			return nil, fmt.Errorf("%w: connecting to network reaper failed", err)
->>>>>>> 59cf0640
-		}
 		return nil, err
 	}
 	return inspect.State, nil
@@ -1290,21 +647,10 @@
 	}
 
 	c.isRunning = false
-	c.raw = nil // invalidate the cache, as the container representation will change after stopping
-
-<<<<<<< HEAD
+
 	err = c.stoppedHook(ctx)
 	if err != nil {
 		return err
-=======
-// GetNetwork returns the object representing the network identified by its name
-func (p *DockerProvider) GetNetwork(ctx context.Context, req NetworkRequest) (network.Inspect, error) {
-	networkResource, err := p.client.NetworkInspect(ctx, req.Name, network.InspectOptions{
-		Verbose: true,
-	})
-	if err != nil {
-		return network.Inspect{}, err
->>>>>>> 59cf0640
 	}
 
 	return nil
@@ -1318,16 +664,7 @@
 	default:
 	}
 
-<<<<<<< HEAD
-	cli, err := core.NewClient(ctx)
-=======
-	return ip, nil
-}
-
-func (p *DockerProvider) getDefaultNetwork(ctx context.Context, cli client.APIClient) (string, error) {
-	// Get list of available networks
-	networkResources, err := cli.NetworkList(ctx, network.ListOptions{})
->>>>>>> 59cf0640
+	cli, err := core.NewClient(ctx)
 	if err != nil {
 		return err
 	}
@@ -1342,19 +679,10 @@
 		c.terminatedHook(ctx),
 	}
 
-<<<<<<< HEAD
 	if c.imageWasBuilt && !c.keepBuiltImage {
 		_, err := cli.ImageRemove(ctx, c.Image, image.RemoveOptions{
 			Force:         true,
 			PruneChildren: true,
-=======
-	// Create a bridge network for the container communications
-	if !reaperNetworkExists {
-		_, err = cli.NetworkCreate(ctx, reaperNetwork, network.CreateOptions{
-			Driver:     Bridge,
-			Attachable: true,
-			Labels:     core.DefaultLabels(core.SessionID()),
->>>>>>> 59cf0640
 		})
 		if err != nil {
 			errs = append(errs, err)
@@ -1365,7 +693,6 @@
 
 	c.sessionID = ""
 	c.isRunning = false
-	c.raw = nil // invalidate the cache here too
 
 	return errors.Join(errs...)
 }
@@ -1381,24 +708,11 @@
 		c.GetContainerID()[:12], c.GetImage(), c.WaitingFor,
 	)
 
-<<<<<<< HEAD
 	if err := c.WaitingFor.WaitUntilReady(ctx, c); err != nil {
 		return err
 	}
 
 	c.isRunning = true
-=======
-	// populate the raw representation of the container
-	jsonRaw, err := ctr.inspectRawContainer(ctx)
-	if err != nil {
-		return nil, err
-	}
-
-	// the health status of the container, if any
-	if health := jsonRaw.State.Health; health != nil {
-		ctr.healthStatus = health.Status
-	}
->>>>>>> 59cf0640
 
 	return nil
 }
