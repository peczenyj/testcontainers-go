package testcontainers

import (
	"archive/tar"
	"bufio"
	"context"
	"errors"
	"fmt"
	"io"
	"io/fs"
	"os"
	"path/filepath"
	"sync"
	"time"

	"github.com/docker/docker/api/types"
	"github.com/docker/docker/api/types/container"
	"github.com/docker/docker/api/types/image"
	"github.com/docker/go-connections/nat"

	tcexec "github.com/testcontainers/testcontainers-go/exec"
	"github.com/testcontainers/testcontainers-go/internal/core"
	"github.com/testcontainers/testcontainers-go/internal/file"
	"github.com/testcontainers/testcontainers-go/log"
	"github.com/testcontainers/testcontainers-go/wait"
)

// Implement interfaces
var (
	_ Container = (Container)(nil)
	_ Container = (CreatedContainer)(nil)
	_ Container = (ReadyContainer)(nil)
	_ Container = (StartedContainer)(nil)
)

// DockerContainer represents a container started using Docker
type DockerContainer struct {
	ID                string
	exposedPorts      []string // a reference to the container's requested exposed ports. It allows checking they are ready before any wait strategy
	isRunning         bool
	WaitingFor        wait.Strategy
	logger            log.Logging
	Image             string
	imageWasBuilt     bool
	lifecycleHooks    []LifecycleHooks
	sessionID         string
	terminationSignal chan bool
	keepBuiltImage    bool
	healthStatus      string // container health status, will default to healthStatusNone if no healthcheck is present

	// logProductionWaitGroup is used to signal when the log production has stopped.
	// This allows stopLogProduction to safely set logProductionStop to nil.
	// See simplification in https://go.dev/play/p/x0pOElF2Vjf
	logProductionWaitGroup sync.WaitGroup

	logProductionStop chan struct{}

	logProductionTimeout *time.Duration
	logProductionError   chan error
}

// containerFromDockerResponse builds a Docker container struct from the response of the Docker API
func containerFromDockerResponse(ctx context.Context, response types.Container) (*DockerContainer, error) {
	ctr := DockerContainer{}

	ctr.ID = response.ID
	ctr.WaitingFor = nil
	ctr.Image = response.Image
	ctr.imageWasBuilt = false

	// TODO define a logger for the library
	// ctr.logger = provider.Logger
	ctr.lifecycleHooks = []LifecycleHooks{
		DefaultLoggingHook(ctr.logger),
	}

	ctr.logger = log.StandardLogger() // assign the standard logger to the container
	ctr.sessionID = core.SessionID()
	ctr.isRunning = response.State == "running"

	// the termination signal should be obtained from the reaper
	ctr.terminationSignal = nil

	// populate the raw representation of the container
	jsonRaw, err := ctr.inspectRawContainer(ctx)
	if err != nil {
		return nil, err
	}

	// the health status of the container, if any
	if health := jsonRaw.State.Health; health != nil {
		ctr.healthStatus = health.Status
	}

	return &ctr, nil
}

// Inspect gets the raw container info
func (c *DockerContainer) Inspect(ctx context.Context) (*types.ContainerJSON, error) {
	jsonRaw, err := c.inspectRawContainer(ctx)
	if err != nil {
		return nil, err
	}

	return jsonRaw, nil
}

<<<<<<< HEAD
=======
// MappedPort gets externally mapped port for a container port
func (c *DockerContainer) MappedPort(ctx context.Context, port nat.Port) (nat.Port, error) {
	inspect, err := c.Inspect(ctx)
	if err != nil {
		return "", err
	}
	if inspect.ContainerJSONBase.HostConfig.NetworkMode == "host" {
		return port, nil
	}

	ports := inspect.NetworkSettings.Ports

	for k, p := range ports {
		if k.Port() != port.Port() {
			continue
		}
		if port.Proto() != "" && k.Proto() != port.Proto() {
			continue
		}
		if len(p) == 0 {
			continue
		}
		return nat.NewPort(k.Proto(), p[0].HostPort)
	}

	return "", errors.New("port not found")
}

// Deprecated: use c.Inspect(ctx).NetworkSettings.Ports instead.
// Ports gets the exposed ports for the container.
func (c *DockerContainer) Ports(ctx context.Context) (nat.PortMap, error) {
	inspect, err := c.Inspect(ctx)
	if err != nil {
		return nil, err
	}
	return inspect.NetworkSettings.Ports, nil
}

// SessionID gets the current session id
func (c *DockerContainer) SessionID() string {
	return c.sessionID
}

// Start will start an already created container
func (c *DockerContainer) Start(ctx context.Context) error {
	err := c.startingHook(ctx)
	if err != nil {
		return fmt.Errorf("starting hook: %w", err)
	}

	if err := c.provider.client.ContainerStart(ctx, c.ID, container.StartOptions{}); err != nil {
		return fmt.Errorf("container start: %w", err)
	}
	defer c.provider.Close()

	err = c.startedHook(ctx)
	if err != nil {
		return fmt.Errorf("started hook: %w", err)
	}

	c.isRunning = true

	err = c.readiedHook(ctx)
	if err != nil {
		return fmt.Errorf("readied hook: %w", err)
	}

	return nil
}

// Stop stops the container.
//
// In case the container fails to stop gracefully within a time frame specified
// by the timeout argument, it is forcefully terminated (killed).
//
// If the timeout is nil, the container's StopTimeout value is used, if set,
// otherwise the engine default. A negative timeout value can be specified,
// meaning no timeout, i.e. no forceful termination is performed.
//
// All hooks are called in the following order:
//   - [ContainerLifecycleHooks.PreStops]
//   - [ContainerLifecycleHooks.PostStops]
//
// If the container is already stopped, the method is a no-op.
func (c *DockerContainer) Stop(ctx context.Context, timeout *time.Duration) error {
	err := c.stoppingHook(ctx)
	if err != nil {
		return err
	}

	var options container.StopOptions

	if timeout != nil {
		timeoutSeconds := int(timeout.Seconds())
		options.Timeout = &timeoutSeconds
	}

	if err := c.provider.client.ContainerStop(ctx, c.ID, options); err != nil {
		return err
	}
	defer c.provider.Close()

	c.isRunning = false

	err = c.stoppedHook(ctx)
	if err != nil {
		return err
	}

	return nil
}

// Terminate is used to kill the container. It is usually triggered by as defer function.
func (c *DockerContainer) Terminate(ctx context.Context) error {
	select {
	// close reaper if it was created
	case c.terminationSignal <- true:
	default:
	}

	defer c.provider.client.Close()

	errs := []error{
		c.terminatingHook(ctx),
		c.provider.client.ContainerRemove(ctx, c.GetContainerID(), container.RemoveOptions{
			RemoveVolumes: true,
			Force:         true,
		}),
		c.terminatedHook(ctx),
	}

	if c.imageWasBuilt && !c.keepBuiltImage {
		_, err := c.provider.client.ImageRemove(ctx, c.Image, image.RemoveOptions{
			Force:         true,
			PruneChildren: true,
		})
		errs = append(errs, err)
	}

	c.sessionID = ""
	c.isRunning = false

	return errors.Join(errs...)
}

// update container raw info
func (c *DockerContainer) inspectRawContainer(ctx context.Context) (*types.ContainerJSON, error) {
	defer c.provider.Close()
	inspect, err := c.provider.client.ContainerInspect(ctx, c.ID)
	if err != nil {
		return nil, err
	}

	return &inspect, nil
}

// Logs will fetch both STDOUT and STDERR from the current container. Returns a
// ReadCloser and leaves it up to the caller to extract what it wants.
func (c *DockerContainer) Logs(ctx context.Context) (io.ReadCloser, error) {
	const streamHeaderSize = 8

	options := container.LogsOptions{
		ShowStdout: true,
		ShowStderr: true,
	}

	rc, err := c.provider.client.ContainerLogs(ctx, c.ID, options)
	if err != nil {
		return nil, err
	}
	defer c.provider.Close()

	pr, pw := io.Pipe()
	r := bufio.NewReader(rc)

	go func() {
		lineStarted := true
		for err == nil {
			line, isPrefix, err := r.ReadLine()

			if lineStarted && len(line) >= streamHeaderSize {
				line = line[streamHeaderSize:] // trim stream header
				lineStarted = false
			}
			if !isPrefix {
				lineStarted = true
			}

			_, errW := pw.Write(line)
			if errW != nil {
				return
			}

			if !isPrefix {
				_, errW := pw.Write([]byte("\n"))
				if errW != nil {
					return
				}
			}

			if err != nil {
				_ = pw.CloseWithError(err)
				return
			}
		}
	}()

	return pr, nil
}

// Deprecated: use the ContainerRequest.LogConsumerConfig field instead.
func (c *DockerContainer) FollowOutput(consumer LogConsumer) {
	c.followOutput(consumer)
}

// followOutput adds a LogConsumer to be sent logs from the container's
// STDOUT and STDERR
func (c *DockerContainer) followOutput(consumer LogConsumer) {
	c.consumers = append(c.consumers, consumer)
}

// Deprecated: use c.Inspect(ctx).Name instead.
// Name gets the name of the container.
func (c *DockerContainer) Name(ctx context.Context) (string, error) {
	inspect, err := c.Inspect(ctx)
	if err != nil {
		return "", err
	}
	return inspect.Name, nil
}

// State returns container's running state.
func (c *DockerContainer) State(ctx context.Context) (*types.ContainerState, error) {
	inspect, err := c.inspectRawContainer(ctx)
	if err != nil {
		return nil, err
	}
	return inspect.State, nil
}

// Networks gets the names of the networks the container is attached to.
func (c *DockerContainer) Networks(ctx context.Context) ([]string, error) {
	inspect, err := c.Inspect(ctx)
	if err != nil {
		return []string{}, err
	}

	networks := inspect.NetworkSettings.Networks

	n := []string{}

	for k := range networks {
		n = append(n, k)
	}

	return n, nil
}

>>>>>>> dbc0ba98
// ContainerIP gets the IP address of the primary network within the container.
func (c *DockerContainer) ContainerIP(ctx context.Context) (string, error) {
	inspect, err := c.Inspect(ctx)
	if err != nil {
		return "", err
	}

	ip := inspect.NetworkSettings.IPAddress
	if ip == "" {
		// use IP from "Networks" if only single network defined
		networks := inspect.NetworkSettings.Networks
		if len(networks) == 1 {
			for _, v := range networks {
				ip = v.IPAddress
			}
		}
	}

	return ip, nil
}

// ContainerIPs gets the IP addresses of all the networks within the container.
func (c *DockerContainer) ContainerIPs(ctx context.Context) ([]string, error) {
	ips := make([]string, 0)

	inspect, err := c.Inspect(ctx)
	if err != nil {
		return nil, err
	}

	networks := inspect.NetworkSettings.Networks
	for _, nw := range networks {
		ips = append(ips, nw.IPAddress)
	}

	return ips, nil
}

// CopyDirToContainer copies the contents of a directory to a parent path in the container. This parent path must exist in the container first
// as we cannot create it
func (c *DockerContainer) CopyDirToContainer(ctx context.Context, hostDirPath string, containerParentPath string, fileMode int64) error {
	dir, err := file.IsDir(hostDirPath)
	if err != nil {
		return err
	}

	if !dir {
		// it's not a dir: let the consumer to handle an error
		return fmt.Errorf("path %s is not a directory", hostDirPath)
	}

	buff, err := file.TarDir(hostDirPath, fileMode)
	if err != nil {
		return err
	}

	// create the directory under its parent
	parent := filepath.Dir(containerParentPath)

	cli, err := core.NewClient(ctx)
	if err != nil {
		return err
	}
	defer cli.Close()

	err = cli.CopyToContainer(ctx, c.ID, parent, buff, container.CopyToContainerOptions{})
	if err != nil {
		return err
	}

	return nil
}

func (c *DockerContainer) CopyFileFromContainer(ctx context.Context, filePath string) (io.ReadCloser, error) {
	cli, err := core.NewClient(ctx)
	if err != nil {
		return nil, err
	}
	defer cli.Close()

	r, _, err := cli.CopyFromContainer(ctx, c.ID, filePath)
	if err != nil {
		return nil, err
	}

	tarReader := tar.NewReader(r)

	// if we got here we have exactly one file in the TAR-stream
	// so we advance the index by one so the next call to Read will start reading it
	_, err = tarReader.Next()
	if err != nil {
		return nil, err
	}

	ret := &FileFromContainer{
		Underlying: &r,
		Tarreader:  tarReader,
	}

	return ret, nil
}

func (c *DockerContainer) CopyFileToContainer(ctx context.Context, hostFilePath string, containerFilePath string, fileMode int64) error {
	dir, err := file.IsDir(hostFilePath)
	if err != nil {
		return err
	}

	if dir {
		return c.CopyDirToContainer(ctx, hostFilePath, containerFilePath, fileMode)
	}

	f, err := os.Open(hostFilePath)
	if err != nil {
		return err
	}
	defer f.Close()

	info, err := f.Stat()
	if err != nil {
		return err
	}

	// In Go 1.22 os.File is always an io.WriterTo. However, testcontainers
	// currently allows Go 1.21, so we need to trick the compiler a little.
	var file fs.File = f
	return c.copyToContainer(ctx, func(tw io.Writer) error {
		// Attempt optimized writeTo, implemented in linux
		if wt, ok := file.(io.WriterTo); ok {
			_, err := wt.WriteTo(tw)
			return err
		}
		_, err := io.Copy(tw, f)
		return err
	}, info.Size(), containerFilePath, fileMode)
}

// CopyToContainer copies fileContent data to a file in container
func (c *DockerContainer) CopyToContainer(ctx context.Context, fileContent []byte, containerFilePath string, fileMode int64) error {
	return c.copyToContainer(ctx, func(tw io.Writer) error {
		_, err := tw.Write(fileContent)
		return err
	}, int64(len(fileContent)), containerFilePath, fileMode)
}

func (c *DockerContainer) copyToContainer(ctx context.Context, fileContent func(tw io.Writer) error, fileContentSize int64, containerFilePath string, fileMode int64) error {
	buffer, err := file.TarFile(containerFilePath, fileContent, fileContentSize, fileMode)
	if err != nil {
		return err
	}

	cli, err := core.NewClient(ctx)
	if err != nil {
		return err
	}
	defer cli.Close()

	err = cli.CopyToContainer(ctx, c.ID, "/", buffer, container.CopyToContainerOptions{})
	if err != nil {
		return err
	}

	return nil
}

// Endpoint gets proto://host:port string for the first exposed port
// Will returns just host:port if proto is ""
func (c *DockerContainer) Endpoint(ctx context.Context, proto string) (string, error) {
	inspect, err := c.Inspect(ctx)
	if err != nil {
		return "", err
	}

	// Get lowest numbered bound port.
	var lowestPort nat.Port
	for port := range inspect.NetworkSettings.Ports {
		if lowestPort == "" || port.Int() < lowestPort.Int() {
			lowestPort = port
		}
	}

	return c.PortEndpoint(ctx, lowestPort, proto)
}

// Exec executes a command in the current container.
// It returns the exit status of the executed command, an [io.Reader] containing the combined
// stdout and stderr, and any encountered error. Note that reading directly from the [io.Reader]
// may result in unexpected bytes due to custom stream multiplexing headers.
// Use [tcexec.Multiplexed] option to read the combined output without the multiplexing headers.
// Alternatively, to separate the stdout and stderr from [io.Reader] and interpret these headers properly,
// [github.com/docker/docker/pkg/stdcopy.StdCopy] from the Docker API should be used.
func (c *DockerContainer) Exec(ctx context.Context, cmd []string, options ...tcexec.ProcessOption) (int, io.Reader, error) {
	cli, err := core.NewClient(ctx)
	if err != nil {
		return 0, nil, err
	}
	defer cli.Close()

	processOptions := tcexec.NewProcessOptions(cmd)

	// processing all the options in a first loop because for the multiplexed option
	// we first need to have a containerExecCreateResponse
	for _, o := range options {
		o.Apply(processOptions)
	}

	response, err := cli.ContainerExecCreate(ctx, c.ID, processOptions.ExecConfig)
	if err != nil {
		return 0, nil, err
	}

	hijack, err := cli.ContainerExecAttach(ctx, response.ID, container.ExecAttachOptions{})
	if err != nil {
		return 0, nil, err
	}

	processOptions.Reader = hijack.Reader

	// second loop to process the multiplexed option, as now we have a reader
	// from the created exec response.
	for _, o := range options {
		o.Apply(processOptions)
	}

	var exitCode int
	for {
		execResp, err := cli.ContainerExecInspect(ctx, response.ID)
		if err != nil {
			return 0, nil, err
		}

		if !execResp.Running {
			exitCode = execResp.ExitCode
			break
		}

		time.Sleep(100 * time.Millisecond)
	}

	return exitCode, processOptions.Reader, nil
}

func (c *DockerContainer) GetImage() string {
	jsonRaw, err := c.inspectRawContainer(context.Background())
	if err != nil {
		return ""
	}

	return jsonRaw.Config.Image
}

// Host gets host (ip or name) of the docker daemon where the container port is exposed
// Warning: this is based on your Docker host setting. Will fail if using an SSH tunnel
// You can use the "TESTCONTAINERS_HOST_OVERRIDE" env variable to set this yourself
func (c *DockerContainer) Host(ctx context.Context) (string, error) {
	host, err := DaemonHost(ctx)
	if err != nil {
		return "", err
	}
	return host, nil
}

// update container raw info
func (c *DockerContainer) inspectRawContainer(ctx context.Context) (*types.ContainerJSON, error) {
	cli, err := core.NewClient(ctx)
	if err != nil {
		return nil, err
	}
	defer cli.Close()

<<<<<<< HEAD
	jsonRaw, err := cli.ContainerInspect(ctx, c.ID)
	if err != nil {
		return nil, err
=======
	networkingConfig := &network.NetworkingConfig{}

	// default hooks include logger hook and pre-create hook
	defaultHooks := []ContainerLifecycleHooks{
		DefaultLoggingHook(p.Logger),
		defaultPreCreateHook(p, dockerInput, hostConfig, networkingConfig),
		defaultCopyFileToContainerHook(req.Files),
		defaultLogConsumersHook(req.LogConsumerCfg),
		defaultReadinessHook(),
>>>>>>> dbc0ba98
	}

	return &jsonRaw, nil
}

func (c *DockerContainer) IsRunning() bool {
	return c.isRunning
}

// Logs will fetch both STDOUT and STDERR from the current container. Returns a
// ReadCloser and leaves it up to the caller to extract what it wants.
func (c *DockerContainer) Logs(ctx context.Context) (io.ReadCloser, error) {
	const streamHeaderSize = 8

	options := container.LogsOptions{
		ShowStdout: true,
		ShowStderr: true,
	}

	cli, err := core.NewClient(ctx)
	if err != nil {
		return nil, err
	}
	defer cli.Close()

	rc, err := cli.ContainerLogs(ctx, c.ID, options)
	if err != nil {
		return nil, err
	}

	pr, pw := io.Pipe()
	r := bufio.NewReader(rc)

	go func() {
		lineStarted := true
		for err == nil {
			line, isPrefix, err := r.ReadLine()

			if lineStarted && len(line) >= streamHeaderSize {
				line = line[streamHeaderSize:] // trim stream header
				lineStarted = false
			}
			if !isPrefix {
				lineStarted = true
			}

			_, errW := pw.Write(line)
			if errW != nil {
				return
			}

			if !isPrefix {
				_, errW := pw.Write([]byte("\n"))
				if errW != nil {
					return
				}
			}

			if err != nil {
				_ = pw.CloseWithError(err)
				return
			}
		}
	}()

	return pr, nil
}

// MappedPort gets externally mapped port for a container port
func (c *DockerContainer) MappedPort(ctx context.Context, port nat.Port) (nat.Port, error) {
	inspect, err := c.Inspect(ctx)
	if err != nil {
		return "", err
	}
	if inspect.ContainerJSONBase.HostConfig.NetworkMode == "host" {
		return port, nil
	}

	ports := inspect.NetworkSettings.Ports

	for k, p := range ports {
		if k.Port() != port.Port() {
			continue
		}
		if port.Proto() != "" && k.Proto() != port.Proto() {
			continue
		}
		if len(p) == 0 {
			continue
		}
		return nat.NewPort(k.Proto(), p[0].HostPort)
	}

	return "", errors.New("port not found")
}

// NetworkAliases gets the aliases of the container for the networks it is attached to.
func (c *DockerContainer) NetworkAliases(ctx context.Context) (map[string][]string, error) {
	inspect, err := c.Inspect(ctx)
	if err != nil {
		return map[string][]string{}, err
	}

	networks := inspect.NetworkSettings.Networks

	a := map[string][]string{}

	for k := range networks {
		a[k] = networks[k].Aliases
	}

	return a, nil
}

// Networks gets the names of the networks the container is attached to.
func (c *DockerContainer) Networks(ctx context.Context) ([]string, error) {
	inspect, err := c.Inspect(ctx)
	if err != nil {
		return []string{}, err
	}

	networks := inspect.NetworkSettings.Networks

	n := []string{}

	for k := range networks {
		n = append(n, k)
	}

	return n, nil
}

// PortEndpoint gets proto://host:port string for the given exposed port
// Will returns just host:port if proto is ""
func (c *DockerContainer) PortEndpoint(ctx context.Context, port nat.Port, proto string) (string, error) {
	host, err := c.Host(ctx)
	if err != nil {
		return "", err
	}

	outerPort, err := c.MappedPort(ctx, port)
	if err != nil {
		return "", err
	}

	protoFull := ""
	if proto != "" {
		protoFull = fmt.Sprintf("%s://", proto)
	}

	return fmt.Sprintf("%s%s:%s", protoFull, host, outerPort.Port()), nil
}

// Printf prints a formatted string to the container logger.
func (c *DockerContainer) Printf(format string, args ...interface{}) {
	c.logger.Printf(format, args...)
}

// printLogs is a helper function that will print the logs of a Docker container
// We are going to use this helper function to inform the user of the logs when an error occurs
func (c *DockerContainer) printLogs(ctx context.Context, cause error) {
	reader, err := c.Logs(ctx)
	if err != nil {
		c.Printf("failed accessing container logs: %v\n", err)
		return
	}

	b, err := io.ReadAll(reader)
	if err != nil {
		c.logger.Printf("failed reading container logs: %v\n", err)
		return
	}

	c.Printf("container logs (%s):\n%s", cause, b)
}

// SessionID returns the session ID for the container
func (c *DockerContainer) SessionID() string {
	return c.sessionID
}

// SetLogger sets the logger for the container
// Used by Compose module
func (c *DockerContainer) SetLogger(logger log.Logging) {
	c.logger = logger
}

// SetTerminationSignal sets the termination signal for the container
// Used by Compose module
func (c *DockerContainer) SetTerminationSignal(signal chan bool) {
	c.terminationSignal = signal
}

// Start will start an already created container
func (c *DockerContainer) Start(ctx context.Context) error {
	err := c.startingHook(ctx)
	if err != nil {
		return err
	}

	cli, err := core.NewClient(ctx)
	if err != nil {
		return err
	}
	defer cli.Close()

	if err := cli.ContainerStart(ctx, c.ID, container.StartOptions{}); err != nil {
		return err
	}

	err = c.startedHook(ctx)
	if err != nil {
		return err
	}

	c.isRunning = true

	err = c.readiedHook(ctx)
	if err != nil {
		return err
	}

	return nil
}

// State returns container's running state. This method does not use the cache
// and always fetches the latest state from the Docker daemon.
func (c *DockerContainer) State(ctx context.Context) (*types.ContainerState, error) {
	inspect, err := c.inspectRawContainer(ctx)
	if err != nil {
		return nil, err
	}
	return inspect.State, nil
}

// Stop will stop an already started container
//
// In case the container fails to stop
// gracefully within a time frame specified by the timeout argument,
// it is forcefully terminated (killed).
//
// If the timeout is nil, the container's StopTimeout value is used, if set,
// otherwise the engine default. A negative timeout value can be specified,
// meaning no timeout, i.e. no forceful termination is performed.
func (c *DockerContainer) Stop(ctx context.Context, timeout *time.Duration) error {
	err := c.stoppingHook(ctx)
	if err != nil {
		return err
	}

	var options container.StopOptions

	if timeout != nil {
		timeoutSeconds := int(timeout.Seconds())
		options.Timeout = &timeoutSeconds
	}

	cli, err := core.NewClient(ctx)
	if err != nil {
		return err
	}
	defer cli.Close()

	if err := cli.ContainerStop(ctx, c.ID, options); err != nil {
		return err
	}

	c.isRunning = false

	err = c.stoppedHook(ctx)
	if err != nil {
		return err
	}

	return nil
}

// Terminate is used to kill the container. It is usually triggered by as defer function.
func (c *DockerContainer) Terminate(ctx context.Context) error {
	select {
	// close reaper if it was created
	case c.terminationSignal <- true:
	default:
	}

	cli, err := core.NewClient(ctx)
	if err != nil {
		return err
	}
	defer cli.Close()

	errs := []error{
		c.terminatingHook(ctx),
		cli.ContainerRemove(ctx, c.GetContainerID(), container.RemoveOptions{
			RemoveVolumes: true,
			Force:         true,
		}),
		c.terminatedHook(ctx),
	}

	if c.imageWasBuilt && !c.keepBuiltImage {
		_, err := cli.ImageRemove(ctx, c.Image, image.RemoveOptions{
			Force:         true,
			PruneChildren: true,
		})
		if err != nil {
			errs = append(errs, err)
		} else {
			c.Printf("🧹 Successfully removed image %s", c.Image)
		}
	}

	c.sessionID = ""
	c.isRunning = false

	return errors.Join(errs...)
}

func (c *DockerContainer) WaitUntilReady(ctx context.Context) error {
	if c.WaitingFor == nil {
		return nil
	}

	// if a Wait Strategy has been specified, wait before returning
	c.Printf(
		"⏳ Waiting for container id %s image: %s. Waiting for: %+v",
		c.GetContainerID()[:12], c.GetImage(), c.WaitingFor,
	)

	if err := c.WaitingFor.WaitUntilReady(ctx, c); err != nil {
		return err
	}

	c.isRunning = true

	return nil
}

// ------------------------------
// Container Lifecycle Hooks
// ------------------------------

// creatingHook is a hook that will be called before a container is created.
func (req Request) creatingHook(ctx context.Context) error {
	errs := make([]error, len(req.LifecycleHooks))
	for i, lifecycleHooks := range req.LifecycleHooks {
		errs[i] = lifecycleHooks.Creating(ctx)(&req)
	}

	return errors.Join(errs...)
}

// createdHook is a hook that will be called after a container is created.
func (c *DockerContainer) createdHook(ctx context.Context) error {
	return c.applyCreatedLifecycleHooks(ctx, false, func(lifecycleHooks LifecycleHooks) []CreatedContainerHook {
		return lifecycleHooks.PostCreates
	})
}

// startingHook is a hook that will be called before a container is started.
func (c *DockerContainer) startingHook(ctx context.Context) error {
	return c.applyCreatedLifecycleHooks(ctx, true, func(lifecycleHooks LifecycleHooks) []CreatedContainerHook {
		return lifecycleHooks.PreStarts
	})
}

// startedHook is a hook that will be called after a container is started.
func (c *DockerContainer) startedHook(ctx context.Context) error {
	return c.applyStartedLifecycleHooks(ctx, true, func(lifecycleHooks LifecycleHooks) []StartedContainerHook {
		return lifecycleHooks.PostStarts
	})
}

// readiedHook is a hook that will be called after a container is ready.
func (c *DockerContainer) readiedHook(ctx context.Context) error {
	return c.applyStartedLifecycleHooks(ctx, true, func(lifecycleHooks LifecycleHooks) []StartedContainerHook {
		return lifecycleHooks.PostReadies
	})
}

// stoppingHook is a hook that will be called before a container is stopped.
func (c *DockerContainer) stoppingHook(ctx context.Context) error {
	return c.applyStartedLifecycleHooks(ctx, false, func(lifecycleHooks LifecycleHooks) []StartedContainerHook {
		return lifecycleHooks.PreStops
	})
}

// stoppedHook is a hook that will be called after a container is stopped.
func (c *DockerContainer) stoppedHook(ctx context.Context) error {
	return c.applyStartedLifecycleHooks(ctx, false, func(lifecycleHooks LifecycleHooks) []StartedContainerHook {
		return lifecycleHooks.PostStops
	})
}

// terminatingHook is a hook that will be called before a container is terminated.
func (c *DockerContainer) terminatingHook(ctx context.Context) error {
	return c.applyStartedLifecycleHooks(ctx, false, func(lifecycleHooks LifecycleHooks) []StartedContainerHook {
		return lifecycleHooks.PreTerminates
	})
}

// terminatedHook is a hook that will be called after a container is terminated.
func (c *DockerContainer) terminatedHook(ctx context.Context) error {
	return c.applyStartedLifecycleHooks(ctx, false, func(lifecycleHooks LifecycleHooks) []StartedContainerHook {
		return lifecycleHooks.PostTerminates
	})
}<|MERGE_RESOLUTION|>--- conflicted
+++ resolved
@@ -105,267 +105,6 @@
 	return jsonRaw, nil
 }
 
-<<<<<<< HEAD
-=======
-// MappedPort gets externally mapped port for a container port
-func (c *DockerContainer) MappedPort(ctx context.Context, port nat.Port) (nat.Port, error) {
-	inspect, err := c.Inspect(ctx)
-	if err != nil {
-		return "", err
-	}
-	if inspect.ContainerJSONBase.HostConfig.NetworkMode == "host" {
-		return port, nil
-	}
-
-	ports := inspect.NetworkSettings.Ports
-
-	for k, p := range ports {
-		if k.Port() != port.Port() {
-			continue
-		}
-		if port.Proto() != "" && k.Proto() != port.Proto() {
-			continue
-		}
-		if len(p) == 0 {
-			continue
-		}
-		return nat.NewPort(k.Proto(), p[0].HostPort)
-	}
-
-	return "", errors.New("port not found")
-}
-
-// Deprecated: use c.Inspect(ctx).NetworkSettings.Ports instead.
-// Ports gets the exposed ports for the container.
-func (c *DockerContainer) Ports(ctx context.Context) (nat.PortMap, error) {
-	inspect, err := c.Inspect(ctx)
-	if err != nil {
-		return nil, err
-	}
-	return inspect.NetworkSettings.Ports, nil
-}
-
-// SessionID gets the current session id
-func (c *DockerContainer) SessionID() string {
-	return c.sessionID
-}
-
-// Start will start an already created container
-func (c *DockerContainer) Start(ctx context.Context) error {
-	err := c.startingHook(ctx)
-	if err != nil {
-		return fmt.Errorf("starting hook: %w", err)
-	}
-
-	if err := c.provider.client.ContainerStart(ctx, c.ID, container.StartOptions{}); err != nil {
-		return fmt.Errorf("container start: %w", err)
-	}
-	defer c.provider.Close()
-
-	err = c.startedHook(ctx)
-	if err != nil {
-		return fmt.Errorf("started hook: %w", err)
-	}
-
-	c.isRunning = true
-
-	err = c.readiedHook(ctx)
-	if err != nil {
-		return fmt.Errorf("readied hook: %w", err)
-	}
-
-	return nil
-}
-
-// Stop stops the container.
-//
-// In case the container fails to stop gracefully within a time frame specified
-// by the timeout argument, it is forcefully terminated (killed).
-//
-// If the timeout is nil, the container's StopTimeout value is used, if set,
-// otherwise the engine default. A negative timeout value can be specified,
-// meaning no timeout, i.e. no forceful termination is performed.
-//
-// All hooks are called in the following order:
-//   - [ContainerLifecycleHooks.PreStops]
-//   - [ContainerLifecycleHooks.PostStops]
-//
-// If the container is already stopped, the method is a no-op.
-func (c *DockerContainer) Stop(ctx context.Context, timeout *time.Duration) error {
-	err := c.stoppingHook(ctx)
-	if err != nil {
-		return err
-	}
-
-	var options container.StopOptions
-
-	if timeout != nil {
-		timeoutSeconds := int(timeout.Seconds())
-		options.Timeout = &timeoutSeconds
-	}
-
-	if err := c.provider.client.ContainerStop(ctx, c.ID, options); err != nil {
-		return err
-	}
-	defer c.provider.Close()
-
-	c.isRunning = false
-
-	err = c.stoppedHook(ctx)
-	if err != nil {
-		return err
-	}
-
-	return nil
-}
-
-// Terminate is used to kill the container. It is usually triggered by as defer function.
-func (c *DockerContainer) Terminate(ctx context.Context) error {
-	select {
-	// close reaper if it was created
-	case c.terminationSignal <- true:
-	default:
-	}
-
-	defer c.provider.client.Close()
-
-	errs := []error{
-		c.terminatingHook(ctx),
-		c.provider.client.ContainerRemove(ctx, c.GetContainerID(), container.RemoveOptions{
-			RemoveVolumes: true,
-			Force:         true,
-		}),
-		c.terminatedHook(ctx),
-	}
-
-	if c.imageWasBuilt && !c.keepBuiltImage {
-		_, err := c.provider.client.ImageRemove(ctx, c.Image, image.RemoveOptions{
-			Force:         true,
-			PruneChildren: true,
-		})
-		errs = append(errs, err)
-	}
-
-	c.sessionID = ""
-	c.isRunning = false
-
-	return errors.Join(errs...)
-}
-
-// update container raw info
-func (c *DockerContainer) inspectRawContainer(ctx context.Context) (*types.ContainerJSON, error) {
-	defer c.provider.Close()
-	inspect, err := c.provider.client.ContainerInspect(ctx, c.ID)
-	if err != nil {
-		return nil, err
-	}
-
-	return &inspect, nil
-}
-
-// Logs will fetch both STDOUT and STDERR from the current container. Returns a
-// ReadCloser and leaves it up to the caller to extract what it wants.
-func (c *DockerContainer) Logs(ctx context.Context) (io.ReadCloser, error) {
-	const streamHeaderSize = 8
-
-	options := container.LogsOptions{
-		ShowStdout: true,
-		ShowStderr: true,
-	}
-
-	rc, err := c.provider.client.ContainerLogs(ctx, c.ID, options)
-	if err != nil {
-		return nil, err
-	}
-	defer c.provider.Close()
-
-	pr, pw := io.Pipe()
-	r := bufio.NewReader(rc)
-
-	go func() {
-		lineStarted := true
-		for err == nil {
-			line, isPrefix, err := r.ReadLine()
-
-			if lineStarted && len(line) >= streamHeaderSize {
-				line = line[streamHeaderSize:] // trim stream header
-				lineStarted = false
-			}
-			if !isPrefix {
-				lineStarted = true
-			}
-
-			_, errW := pw.Write(line)
-			if errW != nil {
-				return
-			}
-
-			if !isPrefix {
-				_, errW := pw.Write([]byte("\n"))
-				if errW != nil {
-					return
-				}
-			}
-
-			if err != nil {
-				_ = pw.CloseWithError(err)
-				return
-			}
-		}
-	}()
-
-	return pr, nil
-}
-
-// Deprecated: use the ContainerRequest.LogConsumerConfig field instead.
-func (c *DockerContainer) FollowOutput(consumer LogConsumer) {
-	c.followOutput(consumer)
-}
-
-// followOutput adds a LogConsumer to be sent logs from the container's
-// STDOUT and STDERR
-func (c *DockerContainer) followOutput(consumer LogConsumer) {
-	c.consumers = append(c.consumers, consumer)
-}
-
-// Deprecated: use c.Inspect(ctx).Name instead.
-// Name gets the name of the container.
-func (c *DockerContainer) Name(ctx context.Context) (string, error) {
-	inspect, err := c.Inspect(ctx)
-	if err != nil {
-		return "", err
-	}
-	return inspect.Name, nil
-}
-
-// State returns container's running state.
-func (c *DockerContainer) State(ctx context.Context) (*types.ContainerState, error) {
-	inspect, err := c.inspectRawContainer(ctx)
-	if err != nil {
-		return nil, err
-	}
-	return inspect.State, nil
-}
-
-// Networks gets the names of the networks the container is attached to.
-func (c *DockerContainer) Networks(ctx context.Context) ([]string, error) {
-	inspect, err := c.Inspect(ctx)
-	if err != nil {
-		return []string{}, err
-	}
-
-	networks := inspect.NetworkSettings.Networks
-
-	n := []string{}
-
-	for k := range networks {
-		n = append(n, k)
-	}
-
-	return n, nil
-}
-
->>>>>>> dbc0ba98
 // ContainerIP gets the IP address of the primary network within the container.
 func (c *DockerContainer) ContainerIP(ctx context.Context) (string, error) {
 	inspect, err := c.Inspect(ctx)
@@ -636,26 +375,15 @@
 	}
 	defer cli.Close()
 
-<<<<<<< HEAD
 	jsonRaw, err := cli.ContainerInspect(ctx, c.ID)
 	if err != nil {
 		return nil, err
-=======
-	networkingConfig := &network.NetworkingConfig{}
-
-	// default hooks include logger hook and pre-create hook
-	defaultHooks := []ContainerLifecycleHooks{
-		DefaultLoggingHook(p.Logger),
-		defaultPreCreateHook(p, dockerInput, hostConfig, networkingConfig),
-		defaultCopyFileToContainerHook(req.Files),
-		defaultLogConsumersHook(req.LogConsumerCfg),
-		defaultReadinessHook(),
->>>>>>> dbc0ba98
 	}
 
 	return &jsonRaw, nil
 }
 
+// IsRunning returns true if the container is running, false otherwise.
 func (c *DockerContainer) IsRunning() bool {
 	return c.isRunning
 }
@@ -848,7 +576,7 @@
 func (c *DockerContainer) Start(ctx context.Context) error {
 	err := c.startingHook(ctx)
 	if err != nil {
-		return err
+		return fmt.Errorf("starting hook: %w", err)
 	}
 
 	cli, err := core.NewClient(ctx)
@@ -858,19 +586,19 @@
 	defer cli.Close()
 
 	if err := cli.ContainerStart(ctx, c.ID, container.StartOptions{}); err != nil {
-		return err
+		return fmt.Errorf("container start: %w", err)
 	}
 
 	err = c.startedHook(ctx)
 	if err != nil {
-		return err
+		return fmt.Errorf("started hook: %w", err)
 	}
 
 	c.isRunning = true
 
 	err = c.readiedHook(ctx)
 	if err != nil {
-		return err
+		return fmt.Errorf("readied hook: %w", err)
 	}
 
 	return nil
