--- conflicted
+++ resolved
@@ -34,13 +34,8 @@
 		Started:      true,
 	})
 	require.NoError(t, err)
-<<<<<<< HEAD
-	require.True(t, n1.isRunning)
-	TerminateContainerOnEnd(t, ctx, n1)
-=======
 	require.True(t, n1.IsRunning())
 	CleanupContainer(t, n1)
->>>>>>> b60497e9
 
 	copiedFileName := "hello_copy.sh"
 	err = n1.CopyFileToContainer(ctx, "./testdata/hello.sh", "/"+copiedFileName, 700)
@@ -119,11 +114,7 @@
 	})
 	require.Error(t, err)
 	require.NotNil(t, c)
-<<<<<<< HEAD
-	TerminateContainerOnEnd(t, context.Background(), c)
-=======
 	CleanupContainer(t, c)
->>>>>>> b60497e9
 }
 
 func TestNewReusableContainerInSubprocess(t *testing.T) {
@@ -160,11 +151,7 @@
 	nginxC, err := containerFromDockerResponse(context.Background(), ctrs[0])
 	require.NoError(t, err)
 
-<<<<<<< HEAD
-	TerminateContainerOnEnd(t, context.Background(), nginxC)
-=======
 	CleanupContainer(t, nginxC)
->>>>>>> b60497e9
 }
 
 func createReuseContainerInSubprocess(t *testing.T) string {
