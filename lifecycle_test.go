--- conflicted
+++ resolved
@@ -14,650 +14,6 @@
 	"github.com/testcontainers/testcontainers-go/wait"
 )
 
-<<<<<<< HEAD
-=======
-func TestPreCreateModifierHook(t *testing.T) {
-	ctx := context.Background()
-
-	provider, err := NewDockerProvider()
-	require.NoError(t, err)
-	defer provider.Close()
-
-	t.Run("No exposed ports", func(t *testing.T) {
-		// reqWithModifiers {
-		req := ContainerRequest{
-			Image: nginxAlpineImage, // alpine image does expose port 80
-			ConfigModifier: func(config *container.Config) {
-				config.Env = []string{"a=b"}
-			},
-			Mounts: ContainerMounts{
-				{
-					Source: DockerVolumeMountSource{
-						Name: "appdata",
-						VolumeOptions: &mount.VolumeOptions{
-							Labels: GenericLabels(),
-						},
-					},
-					Target: "/data",
-				},
-			},
-			HostConfigModifier: func(hostConfig *container.HostConfig) {
-				hostConfig.PortBindings = nat.PortMap{
-					"80/tcp": []nat.PortBinding{
-						{
-							HostIP:   "1",
-							HostPort: "2",
-						},
-					},
-				}
-			},
-			EnpointSettingsModifier: func(endpointSettings map[string]*network.EndpointSettings) {
-				endpointSettings["a"] = &network.EndpointSettings{
-					Aliases: []string{"b"},
-					Links:   []string{"link1", "link2"},
-				}
-			},
-		}
-		// }
-
-		// define empty inputs to be overwritten by the pre create hook
-		inputConfig := &container.Config{
-			Image: req.Image,
-		}
-		inputHostConfig := &container.HostConfig{}
-		inputNetworkingConfig := &network.NetworkingConfig{}
-
-		err = provider.preCreateContainerHook(ctx, req, inputConfig, inputHostConfig, inputNetworkingConfig)
-		require.NoError(t, err)
-
-		// assertions
-
-		assert.Equal(
-			t,
-			[]string{"a=b"},
-			inputConfig.Env,
-			"Docker config's env should be overwritten by the modifier",
-		)
-		assert.Equal(t,
-			nat.PortSet(nat.PortSet{"80/tcp": struct{}{}}),
-			inputConfig.ExposedPorts,
-			"Docker config's exposed ports should be overwritten by the modifier",
-		)
-		assert.Equal(
-			t,
-			[]mount.Mount{
-				{
-					Type:   mount.TypeVolume,
-					Source: "appdata",
-					Target: "/data",
-					VolumeOptions: &mount.VolumeOptions{
-						Labels: GenericLabels(),
-					},
-				},
-			},
-			inputHostConfig.Mounts,
-			"Host config's mounts should be mapped to Docker types",
-		)
-
-		assert.Equal(t, nat.PortMap{
-			"80/tcp": []nat.PortBinding{
-				{
-					HostIP:   "",
-					HostPort: "",
-				},
-			},
-		}, inputHostConfig.PortBindings,
-			"Host config's port bindings should be overwritten by the modifier",
-		)
-
-		assert.Equal(
-			t,
-			[]string{"b"},
-			inputNetworkingConfig.EndpointsConfig["a"].Aliases,
-			"Networking config's aliases should be overwritten by the modifier",
-		)
-		assert.Equal(
-			t,
-			[]string{"link1", "link2"},
-			inputNetworkingConfig.EndpointsConfig["a"].Links,
-			"Networking config's links should be overwritten by the modifier",
-		)
-	})
-
-	t.Run("No exposed ports and network mode IsContainer", func(t *testing.T) {
-		req := ContainerRequest{
-			Image: nginxAlpineImage, // alpine image does expose port 80
-			HostConfigModifier: func(hostConfig *container.HostConfig) {
-				hostConfig.PortBindings = nat.PortMap{
-					"80/tcp": []nat.PortBinding{
-						{
-							HostIP:   "1",
-							HostPort: "2",
-						},
-					},
-				}
-				hostConfig.NetworkMode = "container:foo"
-			},
-		}
-
-		// define empty inputs to be overwritten by the pre create hook
-		inputConfig := &container.Config{
-			Image: req.Image,
-		}
-		inputHostConfig := &container.HostConfig{}
-		inputNetworkingConfig := &network.NetworkingConfig{}
-
-		err = provider.preCreateContainerHook(ctx, req, inputConfig, inputHostConfig, inputNetworkingConfig)
-		require.NoError(t, err)
-
-		// assertions
-
-		assert.Equal(
-			t,
-			nat.PortSet(nat.PortSet{}),
-			inputConfig.ExposedPorts,
-			"Docker config's exposed ports should be empty",
-		)
-		assert.Equal(t,
-			nat.PortMap{},
-			inputHostConfig.PortBindings,
-			"Host config's portBinding should be empty",
-		)
-	})
-
-	t.Run("Nil hostConfigModifier should apply default host config modifier", func(t *testing.T) {
-		req := ContainerRequest{
-			Image:       nginxAlpineImage, // alpine image does expose port 80
-			AutoRemove:  true,
-			CapAdd:      []string{"addFoo", "addBar"},
-			CapDrop:     []string{"dropFoo", "dropBar"},
-			Binds:       []string{"bindFoo", "bindBar"},
-			ExtraHosts:  []string{"hostFoo", "hostBar"},
-			NetworkMode: "networkModeFoo",
-			Resources: container.Resources{
-				Memory:   2048,
-				NanoCPUs: 8,
-			},
-			HostConfigModifier: nil,
-		}
-
-		// define empty inputs to be overwritten by the pre create hook
-		inputConfig := &container.Config{
-			Image: req.Image,
-		}
-		inputHostConfig := &container.HostConfig{}
-		inputNetworkingConfig := &network.NetworkingConfig{}
-
-		err = provider.preCreateContainerHook(ctx, req, inputConfig, inputHostConfig, inputNetworkingConfig)
-		require.NoError(t, err)
-
-		// assertions
-
-		assert.Equal(t, req.AutoRemove, inputHostConfig.AutoRemove, "Deprecated AutoRemove should come from the container request")
-		assert.Equal(t, strslice.StrSlice(req.CapAdd), inputHostConfig.CapAdd, "Deprecated CapAdd should come from the container request")
-		assert.Equal(t, strslice.StrSlice(req.CapDrop), inputHostConfig.CapDrop, "Deprecated CapDrop should come from the container request")
-		assert.Equal(t, req.Binds, inputHostConfig.Binds, "Deprecated Binds should come from the container request")
-		assert.Equal(t, req.ExtraHosts, inputHostConfig.ExtraHosts, "Deprecated ExtraHosts should come from the container request")
-		assert.Equal(t, req.Resources, inputHostConfig.Resources, "Deprecated Resources should come from the container request")
-	})
-
-	t.Run("Request contains more than one network including aliases", func(t *testing.T) {
-		networkName := "foo"
-		net, err := provider.CreateNetwork(ctx, NetworkRequest{
-			Name: networkName,
-		})
-		require.NoError(t, err)
-		CleanupNetwork(t, net)
-
-		dockerNetwork, err := provider.GetNetwork(ctx, NetworkRequest{
-			Name: networkName,
-		})
-		require.NoError(t, err)
-
-		req := ContainerRequest{
-			Image:    nginxAlpineImage, // alpine image does expose port 80
-			Networks: []string{networkName, "bar"},
-			NetworkAliases: map[string][]string{
-				"foo": {"foo1"}, // network aliases are needed at the moment there is a network
-			},
-		}
-
-		// define empty inputs to be overwritten by the pre create hook
-		inputConfig := &container.Config{
-			Image: req.Image,
-		}
-		inputHostConfig := &container.HostConfig{}
-		inputNetworkingConfig := &network.NetworkingConfig{}
-
-		err = provider.preCreateContainerHook(ctx, req, inputConfig, inputHostConfig, inputNetworkingConfig)
-		require.NoError(t, err)
-
-		// assertions
-
-		assert.Equal(
-			t,
-			req.NetworkAliases[networkName],
-			inputNetworkingConfig.EndpointsConfig[networkName].Aliases,
-			"Networking config's aliases should come from the container request",
-		)
-		assert.Equal(
-			t,
-			dockerNetwork.ID,
-			inputNetworkingConfig.EndpointsConfig[networkName].NetworkID,
-			"Networking config's network ID should be retrieved from Docker",
-		)
-	})
-
-	t.Run("Request contains more than one network without aliases", func(t *testing.T) {
-		networkName := "foo"
-		net, err := provider.CreateNetwork(ctx, NetworkRequest{
-			Name: networkName,
-		})
-		require.NoError(t, err)
-		CleanupNetwork(t, net)
-
-		dockerNetwork, err := provider.GetNetwork(ctx, NetworkRequest{
-			Name: networkName,
-		})
-		require.NoError(t, err)
-
-		req := ContainerRequest{
-			Image:    nginxAlpineImage, // alpine image does expose port 80
-			Networks: []string{networkName, "bar"},
-		}
-
-		// define empty inputs to be overwritten by the pre create hook
-		inputConfig := &container.Config{
-			Image: req.Image,
-		}
-		inputHostConfig := &container.HostConfig{}
-		inputNetworkingConfig := &network.NetworkingConfig{}
-
-		err = provider.preCreateContainerHook(ctx, req, inputConfig, inputHostConfig, inputNetworkingConfig)
-		require.NoError(t, err)
-
-		// assertions
-
-		assert.Empty(
-			t,
-			inputNetworkingConfig.EndpointsConfig[networkName].Aliases,
-			"Networking config's aliases should be empty",
-		)
-		assert.Equal(
-			t,
-			dockerNetwork.ID,
-			inputNetworkingConfig.EndpointsConfig[networkName].NetworkID,
-			"Networking config's network ID should be retrieved from Docker",
-		)
-	})
-
-	t.Run("Request contains exposed port modifiers without protocol", func(t *testing.T) {
-		req := ContainerRequest{
-			Image: nginxAlpineImage, // alpine image does expose port 80
-			HostConfigModifier: func(hostConfig *container.HostConfig) {
-				hostConfig.PortBindings = nat.PortMap{
-					"80/tcp": []nat.PortBinding{
-						{
-							HostIP:   "localhost",
-							HostPort: "8080",
-						},
-					},
-				}
-			},
-			ExposedPorts: []string{"80"},
-		}
-
-		// define empty inputs to be overwritten by the pre create hook
-		inputConfig := &container.Config{
-			Image: req.Image,
-		}
-		inputHostConfig := &container.HostConfig{}
-		inputNetworkingConfig := &network.NetworkingConfig{}
-
-		err = provider.preCreateContainerHook(ctx, req, inputConfig, inputHostConfig, inputNetworkingConfig)
-		require.NoError(t, err)
-
-		// assertions
-		assert.Equal(t, "localhost", inputHostConfig.PortBindings["80/tcp"][0].HostIP)
-		assert.Equal(t, "8080", inputHostConfig.PortBindings["80/tcp"][0].HostPort)
-	})
-
-	t.Run("Request contains exposed port modifiers with protocol", func(t *testing.T) {
-		req := ContainerRequest{
-			Image: nginxAlpineImage, // alpine image does expose port 80
-			HostConfigModifier: func(hostConfig *container.HostConfig) {
-				hostConfig.PortBindings = nat.PortMap{
-					"80/tcp": []nat.PortBinding{
-						{
-							HostIP:   "localhost",
-							HostPort: "8080",
-						},
-					},
-				}
-			},
-			ExposedPorts: []string{"80/tcp"},
-		}
-
-		// define empty inputs to be overwritten by the pre create hook
-		inputConfig := &container.Config{
-			Image: req.Image,
-		}
-		inputHostConfig := &container.HostConfig{}
-		inputNetworkingConfig := &network.NetworkingConfig{}
-
-		err = provider.preCreateContainerHook(ctx, req, inputConfig, inputHostConfig, inputNetworkingConfig)
-		require.NoError(t, err)
-
-		// assertions
-		assert.Equal(t, "localhost", inputHostConfig.PortBindings["80/tcp"][0].HostIP)
-		assert.Equal(t, "8080", inputHostConfig.PortBindings["80/tcp"][0].HostPort)
-	})
-}
-
-func TestMergePortBindings(t *testing.T) {
-	type arg struct {
-		configPortMap nat.PortMap
-		parsedPortMap nat.PortMap
-		exposedPorts  []string
-	}
-	cases := []struct {
-		name     string
-		arg      arg
-		expected nat.PortMap
-	}{
-		{
-			name: "empty ports",
-			arg: arg{
-				configPortMap: nil,
-				parsedPortMap: nil,
-				exposedPorts:  nil,
-			},
-			expected: map[nat.Port][]nat.PortBinding{},
-		},
-		{
-			name: "config port map but not exposed",
-			arg: arg{
-				configPortMap: map[nat.Port][]nat.PortBinding{
-					"80/tcp": {{HostIP: "1", HostPort: "2"}},
-				},
-				parsedPortMap: nil,
-				exposedPorts:  nil,
-			},
-			expected: map[nat.Port][]nat.PortBinding{},
-		},
-		{
-			name: "parsed port map without config",
-			arg: arg{
-				configPortMap: nil,
-				parsedPortMap: map[nat.Port][]nat.PortBinding{
-					"80/tcp": {{HostIP: "", HostPort: ""}},
-				},
-				exposedPorts: nil,
-			},
-			expected: map[nat.Port][]nat.PortBinding{
-				"80/tcp": {{HostIP: "", HostPort: ""}},
-			},
-		},
-		{
-			name: "parsed and configured but not exposed",
-			arg: arg{
-				configPortMap: map[nat.Port][]nat.PortBinding{
-					"80/tcp": {{HostIP: "1", HostPort: "2"}},
-				},
-				parsedPortMap: map[nat.Port][]nat.PortBinding{
-					"80/tcp": {{HostIP: "", HostPort: ""}},
-				},
-				exposedPorts: nil,
-			},
-			expected: map[nat.Port][]nat.PortBinding{
-				"80/tcp": {{HostIP: "", HostPort: ""}},
-			},
-		},
-		{
-			name: "merge both parsed and config",
-			arg: arg{
-				configPortMap: map[nat.Port][]nat.PortBinding{
-					"60/tcp": {{HostIP: "1", HostPort: "2"}},
-					"70/tcp": {{HostIP: "1", HostPort: "2"}},
-					"80/tcp": {{HostIP: "1", HostPort: "2"}},
-				},
-				parsedPortMap: map[nat.Port][]nat.PortBinding{
-					"80/tcp": {{HostIP: "", HostPort: ""}},
-					"90/tcp": {{HostIP: "", HostPort: ""}},
-				},
-				exposedPorts: []string{"70", "80/tcp"},
-			},
-			expected: map[nat.Port][]nat.PortBinding{
-				"70/tcp": {{HostIP: "1", HostPort: "2"}},
-				"80/tcp": {{HostIP: "1", HostPort: "2"}},
-				"90/tcp": {{HostIP: "", HostPort: ""}},
-			},
-		},
-	}
-
-	for _, c := range cases {
-		t.Run(c.name, func(t *testing.T) {
-			res := mergePortBindings(c.arg.configPortMap, c.arg.parsedPortMap, c.arg.exposedPorts)
-			assert.Equal(t, c.expected, res)
-		})
-	}
-}
-
-func TestPortMappingCheck(t *testing.T) {
-	makePortMap := func(ports ...string) nat.PortMap {
-		out := make(nat.PortMap)
-		for _, port := range ports {
-			// We don't care about the actual binding in this test
-			out[nat.Port(port)] = nil
-		}
-		return out
-	}
-
-	tests := map[string]struct {
-		exposedAndMappedPorts nat.PortMap
-		exposedPorts          []string
-		expectError           bool
-	}{
-		"no-protocol": {
-			exposedAndMappedPorts: makePortMap("1024/tcp"),
-			exposedPorts:          []string{"1024"},
-		},
-		"protocol": {
-			exposedAndMappedPorts: makePortMap("1024/tcp"),
-			exposedPorts:          []string{"1024/tcp"},
-		},
-		"protocol-target-port": {
-			exposedAndMappedPorts: makePortMap("1024/tcp"),
-			exposedPorts:          []string{"1024:1024/tcp"},
-		},
-		"target-port": {
-			exposedAndMappedPorts: makePortMap("1024/tcp"),
-			exposedPorts:          []string{"1024:1024"},
-		},
-		"multiple-ports": {
-			exposedAndMappedPorts: makePortMap("1024/tcp", "1025/tcp", "1026/tcp"),
-			exposedPorts:          []string{"1024", "25:1025/tcp", "1026:1026"},
-		},
-		"only-ipv4": {
-			exposedAndMappedPorts: makePortMap("1024/tcp"),
-			exposedPorts:          []string{"0.0.0.0::1024/tcp"},
-		},
-		"no-mapped-ports": {
-			exposedAndMappedPorts: makePortMap(),
-			exposedPorts:          []string{"1024"},
-			expectError:           true,
-		},
-		"wrong-mapped-port": {
-			exposedAndMappedPorts: makePortMap("1023/tcp"),
-			exposedPorts:          []string{"1024"},
-			expectError:           true,
-		},
-		"subset-mapped-ports": {
-			exposedAndMappedPorts: makePortMap("1024/tcp", "1025/tcp"),
-			exposedPorts:          []string{"1024", "1025", "1026"},
-			expectError:           true,
-		},
-	}
-	for name, tt := range tests {
-		t.Run(name, func(t *testing.T) {
-			err := checkPortsMapped(tt.exposedAndMappedPorts, tt.exposedPorts)
-			if tt.expectError {
-				require.Error(t, err)
-				return
-			}
-			require.NoError(t, err)
-		})
-	}
-}
-
-func TestLifecycleHooks(t *testing.T) {
-	tests := []struct {
-		name  string
-		reuse bool
-	}{
-		{
-			name:  "GenericContainer",
-			reuse: false,
-		},
-		{
-			name:  "ReuseContainer",
-			reuse: true,
-		},
-	}
-
-	for _, tt := range tests {
-		t.Run(tt.name, func(t *testing.T) {
-			prints := []string{}
-			ctx := context.Background()
-			// reqWithLifecycleHooks {
-			req := ContainerRequest{
-				Image: nginxAlpineImage,
-				LifecycleHooks: []ContainerLifecycleHooks{
-					{
-						PreCreates: []ContainerRequestHook{
-							func(ctx context.Context, req ContainerRequest) error {
-								prints = append(prints, "pre-create hook 1")
-								return nil
-							},
-							func(ctx context.Context, req ContainerRequest) error {
-								prints = append(prints, "pre-create hook 2")
-								return nil
-							},
-						},
-						PostCreates: []ContainerHook{
-							func(ctx context.Context, c Container) error {
-								prints = append(prints, "post-create hook 1")
-								return nil
-							},
-							func(ctx context.Context, c Container) error {
-								prints = append(prints, "post-create hook 2")
-								return nil
-							},
-						},
-						PreStarts: []ContainerHook{
-							func(ctx context.Context, c Container) error {
-								prints = append(prints, "pre-start hook 1")
-								return nil
-							},
-							func(ctx context.Context, c Container) error {
-								prints = append(prints, "pre-start hook 2")
-								return nil
-							},
-						},
-						PostStarts: []ContainerHook{
-							func(ctx context.Context, c Container) error {
-								prints = append(prints, "post-start hook 1")
-								return nil
-							},
-							func(ctx context.Context, c Container) error {
-								prints = append(prints, "post-start hook 2")
-								return nil
-							},
-						},
-						PostReadies: []ContainerHook{
-							func(ctx context.Context, c Container) error {
-								prints = append(prints, "post-ready hook 1")
-								return nil
-							},
-							func(ctx context.Context, c Container) error {
-								prints = append(prints, "post-ready hook 2")
-								return nil
-							},
-						},
-						PreStops: []ContainerHook{
-							func(ctx context.Context, c Container) error {
-								prints = append(prints, "pre-stop hook 1")
-								return nil
-							},
-							func(ctx context.Context, c Container) error {
-								prints = append(prints, "pre-stop hook 2")
-								return nil
-							},
-						},
-						PostStops: []ContainerHook{
-							func(ctx context.Context, c Container) error {
-								prints = append(prints, "post-stop hook 1")
-								return nil
-							},
-							func(ctx context.Context, c Container) error {
-								prints = append(prints, "post-stop hook 2")
-								return nil
-							},
-						},
-						PreTerminates: []ContainerHook{
-							func(ctx context.Context, c Container) error {
-								prints = append(prints, "pre-terminate hook 1")
-								return nil
-							},
-							func(ctx context.Context, c Container) error {
-								prints = append(prints, "pre-terminate hook 2")
-								return nil
-							},
-						},
-						PostTerminates: []ContainerHook{
-							func(ctx context.Context, c Container) error {
-								prints = append(prints, "post-terminate hook 1")
-								return nil
-							},
-							func(ctx context.Context, c Container) error {
-								prints = append(prints, "post-terminate hook 2")
-								return nil
-							},
-						},
-					},
-				},
-			}
-			// }
-
-			if tt.reuse {
-				req.Name = "reuse-container"
-			}
-
-			c, err := GenericContainer(ctx, GenericContainerRequest{
-				ContainerRequest: req,
-				Reuse:            tt.reuse,
-				Started:          true,
-			})
-			CleanupContainer(t, c)
-			require.NoError(t, err)
-			require.NotNil(t, c)
-
-			duration := 1 * time.Second
-			err = c.Stop(ctx, &duration)
-			require.NoError(t, err)
-
-			err = c.Start(ctx)
-			require.NoError(t, err)
-
-			err = c.Terminate(ctx)
-			require.NoError(t, err)
-
-			lifecycleHooksIsHonouredFn(t, prints)
-		})
-	}
-}
-
->>>>>>> b60497e9
 // customLoggerImplementation {
 type inMemoryLogger struct {
 	data []string
@@ -669,45 +25,6 @@
 
 // }
 
-<<<<<<< HEAD
-=======
-func TestLifecycleHooks_WithDefaultLogger(t *testing.T) {
-	ctx := context.Background()
-
-	// reqWithDefaultLogginHook {
-	dl := inMemoryLogger{}
-
-	req := ContainerRequest{
-		Image: nginxAlpineImage,
-		LifecycleHooks: []ContainerLifecycleHooks{
-			DefaultLoggingHook(&dl),
-		},
-	}
-	// }
-
-	c, err := GenericContainer(ctx, GenericContainerRequest{
-		ContainerRequest: req,
-		Started:          true,
-	})
-	CleanupContainer(t, c)
-	require.NoError(t, err)
-	require.NotNil(t, c)
-
-	duration := 1 * time.Second
-	err = c.Stop(ctx, &duration)
-	require.NoError(t, err)
-
-	err = c.Start(ctx)
-	require.NoError(t, err)
-
-	err = c.Terminate(ctx)
-	require.NoError(t, err)
-
-	// Includes two additional entries for stop when terminate is called.
-	require.Len(t, dl.data, 14)
-}
-
->>>>>>> b60497e9
 func TestCombineLifecycleHooks(t *testing.T) {
 	prints := []string{}
 
@@ -861,91 +178,91 @@
 		{
 			PreCreates: []ContainerRequestHook{
 				func(ctx context.Context, req *Request) error {
-					prints = append(prints, fmt.Sprintf("pre-create hook 1: %#v", req))
+					prints = append(prints, "pre-create hook 1")
 					return nil
 				},
 				func(ctx context.Context, req *Request) error {
-					prints = append(prints, fmt.Sprintf("pre-create hook 2: %#v", req))
+					prints = append(prints, "pre-create hook 2")
 					return nil
 				},
 			},
 			PostCreates: []CreatedContainerHook{
 				func(ctx context.Context, c CreatedContainer) error {
-					prints = append(prints, fmt.Sprintf("post-create hook 1: %#v", c))
+					prints = append(prints, "post-create hook 1")
 					return nil
 				},
 				func(ctx context.Context, c CreatedContainer) error {
-					prints = append(prints, fmt.Sprintf("post-create hook 2: %#v", c))
+					prints = append(prints, "post-create hook 2")
 					return nil
 				},
 			},
 			PreStarts: []CreatedContainerHook{
 				func(ctx context.Context, c CreatedContainer) error {
-					prints = append(prints, fmt.Sprintf("pre-start hook 1: %#v", c))
+					prints = append(prints, "pre-start hook 1")
 					return nil
 				},
 				func(ctx context.Context, c CreatedContainer) error {
-					prints = append(prints, fmt.Sprintf("pre-start hook 2: %#v", c))
+					prints = append(prints, "pre-start hook 2")
 					return nil
 				},
 			},
 			PostStarts: []StartedContainerHook{
 				func(ctx context.Context, c StartedContainer) error {
-					prints = append(prints, fmt.Sprintf("post-start hook 1: %#v", c))
-					return nil
-				},
-				func(ctx context.Context, c StartedContainer) error {
-					prints = append(prints, fmt.Sprintf("post-start hook 2: %#v", c))
+					prints = append(prints, "post-start hook 1")
+					return nil
+				},
+				func(ctx context.Context, c StartedContainer) error {
+					prints = append(prints, "post-start hook 2")
 					return nil
 				},
 			},
 			PostReadies: []StartedContainerHook{
 				func(ctx context.Context, c StartedContainer) error {
-					prints = append(prints, fmt.Sprintf("post-ready hook 1: %#v", c))
-					return nil
-				},
-				func(ctx context.Context, c StartedContainer) error {
-					prints = append(prints, fmt.Sprintf("post-ready hook 2: %#v", c))
+					prints = append(prints, "post-ready hook 1")
+					return nil
+				},
+				func(ctx context.Context, c StartedContainer) error {
+					prints = append(prints, "post-ready hook 2")
 					return nil
 				},
 			},
 			PreStops: []StartedContainerHook{
 				func(ctx context.Context, c StartedContainer) error {
-					prints = append(prints, fmt.Sprintf("pre-stop hook 1: %#v", c))
-					return nil
-				},
-				func(ctx context.Context, c StartedContainer) error {
-					prints = append(prints, fmt.Sprintf("pre-stop hook 2: %#v", c))
+					prints = append(prints, "pre-stop hook 1")
+					return nil
+				},
+				func(ctx context.Context, c StartedContainer) error {
+					prints = append(prints, "pre-stop hook 2")
 					return nil
 				},
 			},
 			PostStops: []StartedContainerHook{
 				func(ctx context.Context, c StartedContainer) error {
-					prints = append(prints, fmt.Sprintf("post-stop hook 1: %#v", c))
-					return nil
-				},
-				func(ctx context.Context, c StartedContainer) error {
-					prints = append(prints, fmt.Sprintf("post-stop hook 2: %#v", c))
+					prints = append(prints, "post-stop hook 1")
+					return nil
+				},
+				func(ctx context.Context, c StartedContainer) error {
+					prints = append(prints, "post-stop hook 2")
 					return nil
 				},
 			},
 			PreTerminates: []StartedContainerHook{
 				func(ctx context.Context, c StartedContainer) error {
-					prints = append(prints, fmt.Sprintf("pre-terminate hook 1: %#v", c))
-					return nil
-				},
-				func(ctx context.Context, c StartedContainer) error {
-					prints = append(prints, fmt.Sprintf("pre-terminate hook 2: %#v", c))
+					prints = append(prints, "pre-terminate hook 1")
+					return nil
+				},
+				func(ctx context.Context, c StartedContainer) error {
+					prints = append(prints, "pre-terminate hook 2")
 					return nil
 				},
 			},
 			PostTerminates: []StartedContainerHook{
 				func(ctx context.Context, c StartedContainer) error {
-					prints = append(prints, fmt.Sprintf("post-terminate hook 1: %#v", c))
-					return nil
-				},
-				func(ctx context.Context, c StartedContainer) error {
-					prints = append(prints, fmt.Sprintf("post-terminate hook 2: %#v", c))
+					prints = append(prints, "post-terminate hook 1")
+					return nil
+				},
+				func(ctx context.Context, c StartedContainer) error {
+					prints = append(prints, "post-terminate hook 2")
 					return nil
 				},
 			},
@@ -953,51 +270,24 @@
 	}
 	// }
 
-	req := Request{
+	c, err := Run(ctx, Request{
+		Image:          nginxAlpineImage,
 		LifecycleHooks: lifecycleHooks,
-	}
-	startedContainer := &DockerContainer{}
-
-	for _, hook := range lifecycleHooks {
-		// TODO: instead of calling the hooks directly, we should create a Generic Container instead
-		err := hook.Creating(ctx)(&req)
-		require.NoError(t, err)
-
-		err = hook.Created(ctx)(startedContainer)
-		require.NoError(t, err)
-
-		err = hook.Starting(ctx)(startedContainer)
-		require.NoError(t, err)
-
-		err = hook.Started(ctx)(startedContainer)
-		require.NoError(t, err)
-
-		err = hook.Readied(ctx)(startedContainer)
-		require.NoError(t, err)
-
-		err = hook.Stopping(ctx)(startedContainer)
-		require.NoError(t, err)
-
-		err = hook.Stopped(ctx)(startedContainer)
-		require.NoError(t, err)
-
-		// simulating container.Start again after the container has been stopped
-		err = hook.Starting(ctx)(startedContainer)
-		require.NoError(t, err)
-
-		err = hook.Started(ctx)(startedContainer)
-		require.NoError(t, err)
-
-		err = hook.Readied(ctx)(startedContainer)
-		require.NoError(t, err)
-		// end of simulating container.Start again
-
-		err = hook.Terminating(ctx)(startedContainer)
-		require.NoError(t, err)
-
-		err = hook.Terminated(ctx)(startedContainer)
-		require.NoError(t, err)
-	}
+		Started:        true,
+	})
+	CleanupContainer(t, c)
+	require.NoError(t, err)
+	require.NotNil(t, c)
+
+	duration := 1 * time.Second
+	err = c.Stop(ctx, &duration)
+	require.NoError(t, err)
+
+	err = c.Start(ctx)
+	require.NoError(t, err)
+
+	err = c.Terminate(ctx)
+	require.NoError(t, err)
 
 	lifecycleHooksIsHonouredFn(t, prints)
 }
@@ -1018,6 +308,7 @@
 	// }
 
 	c, err := Run(ctx, req)
+	CleanupContainer(t, c)
 	require.NoError(t, err)
 	require.NotNil(t, c)
 
@@ -1031,7 +322,8 @@
 	err = c.Terminate(ctx)
 	require.NoError(t, err)
 
-	require.Len(t, dl.data, 12)
+	// Includes two additional entries for stop when terminate is called.
+	require.Len(t, dl.data, 14)
 }
 
 func TestLifecycleHooks_WithMultipleHooks(t *testing.T) {
@@ -1048,15 +340,8 @@
 		Started: true,
 	}
 
-<<<<<<< HEAD
 	c, err := Run(ctx, req)
-=======
-	c, err := GenericContainer(ctx, GenericContainerRequest{
-		ContainerRequest: req,
-		Started:          true,
-	})
 	CleanupContainer(t, c)
->>>>>>> b60497e9
 	require.NoError(t, err)
 	require.NotNil(t, c)
 
@@ -1097,29 +382,12 @@
 		Logger:     &arrayOfLinesLogger,
 	}
 
-<<<<<<< HEAD
 	ctr, err := Run(ctx, req)
-=======
-	arrayOfLinesLogger := linesTestLogger{
-		data: []string{},
-	}
-
-	ctr, err := GenericContainer(ctx, GenericContainerRequest{
-		ProviderType:     providerType,
-		ContainerRequest: req,
-		Logger:           &arrayOfLinesLogger,
-		Started:          true,
-	})
 	CleanupContainer(t, ctr)
->>>>>>> b60497e9
 	// it should fail because the waiting for condition is not met
 	if err == nil {
 		t.Fatal(err)
 	}
-<<<<<<< HEAD
-	TerminateContainerOnEnd(t, ctx, ctr)
-=======
->>>>>>> b60497e9
 
 	containerLogs, err := ctr.Logs(ctx)
 	if err != nil {
@@ -1153,42 +421,6 @@
 }
 
 func lifecycleHooksIsHonouredFn(t *testing.T, prints []string) {
-<<<<<<< HEAD
-	require.Len(t, prints, 24)
-
-	assert.True(t, strings.HasPrefix(prints[0], "pre-create hook 1: "))
-	assert.True(t, strings.HasPrefix(prints[1], "pre-create hook 2: "))
-
-	assert.True(t, strings.HasPrefix(prints[2], "post-create hook 1: "))
-	assert.True(t, strings.HasPrefix(prints[3], "post-create hook 2: "))
-
-	assert.True(t, strings.HasPrefix(prints[4], "pre-start hook 1: "))
-	assert.True(t, strings.HasPrefix(prints[5], "pre-start hook 2: "))
-
-	assert.True(t, strings.HasPrefix(prints[6], "post-start hook 1: "))
-	assert.True(t, strings.HasPrefix(prints[7], "post-start hook 2: "))
-
-	assert.True(t, strings.HasPrefix(prints[8], "post-ready hook 1: "))
-	assert.True(t, strings.HasPrefix(prints[9], "post-ready hook 2: "))
-
-	assert.True(t, strings.HasPrefix(prints[10], "pre-stop hook 1: "))
-	assert.True(t, strings.HasPrefix(prints[11], "pre-stop hook 2: "))
-
-	assert.True(t, strings.HasPrefix(prints[12], "post-stop hook 1: "))
-	assert.True(t, strings.HasPrefix(prints[13], "post-stop hook 2: "))
-
-	assert.True(t, strings.HasPrefix(prints[14], "pre-start hook 1: "))
-	assert.True(t, strings.HasPrefix(prints[15], "pre-start hook 2: "))
-
-	assert.True(t, strings.HasPrefix(prints[16], "post-start hook 1: "))
-	assert.True(t, strings.HasPrefix(prints[17], "post-start hook 2: "))
-
-	assert.True(t, strings.HasPrefix(prints[18], "post-ready hook 1: "))
-	assert.True(t, strings.HasPrefix(prints[19], "post-ready hook 2: "))
-
-	assert.True(t, strings.HasPrefix(prints[20], "pre-terminate hook 1: "))
-	assert.True(t, strings.HasPrefix(prints[21], "pre-terminate hook 2: "))
-=======
 	t.Helper()
 
 	expects := []string{
@@ -1222,7 +454,6 @@
 		"post-terminate hook 1",
 		"post-terminate hook 2",
 	}
->>>>>>> b60497e9
 
 	require.Equal(t, expects, prints)
 }