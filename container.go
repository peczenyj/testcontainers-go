--- conflicted
+++ resolved
@@ -1,19 +1,14 @@
 package testcontainers
 
 import (
-	"archive/tar"
 	"context"
 	"errors"
 	"fmt"
 	"strings"
 	"sync"
 
-<<<<<<< HEAD
 	"github.com/cenkalti/backoff/v4"
 	"github.com/containerd/platforms"
-=======
-	"github.com/cpuguy83/dockercfg"
->>>>>>> c44b1b2e
 	"github.com/docker/docker/api/types"
 	"github.com/docker/docker/api/types/container"
 	"github.com/docker/docker/api/types/filters"
@@ -37,33 +32,10 @@
 	ErrReuseEmptyName = errors.New("with reuse option a container name mustn't be empty")
 )
 
-<<<<<<< HEAD
 func findContainerByName(ctx context.Context, name string) (*types.Container, error) {
 	if name == "" {
 		return nil, nil
 	}
-=======
-// FromDockerfile represents the parameters needed to build an image from a Dockerfile
-// rather than using a pre-built one
-type FromDockerfile struct {
-	Context        string                         // the path to the context of the docker build
-	ContextArchive io.ReadSeeker                  // the tar archive file to send to docker that contains the build context
-	Dockerfile     string                         // the path from the context to the Dockerfile for the image, defaults to "Dockerfile"
-	Repo           string                         // the repo label for image, defaults to UUID
-	Tag            string                         // the tag label for image, defaults to UUID
-	BuildArgs      map[string]*string             // enable user to pass build args to docker daemon
-	PrintBuildLog  bool                           // enable user to print build log
-	AuthConfigs    map[string]registry.AuthConfig // Deprecated. Testcontainers will detect registry credentials automatically. Enable auth configs to be able to pull from an authenticated docker registry
-	// KeepImage describes whether DockerContainer.Terminate should not delete the
-	// container image. Useful for images that are built from a Dockerfile and take a
-	// long time to build. Keeping the image also Docker to reuse it.
-	KeepImage bool
-	// BuildOptionsModifier Modifier for the build options before image build. Use it for
-	// advanced configurations while building the image. Please consider that the modifier
-	// is called after the default build options are set.
-	BuildOptionsModifier func(*types.ImageBuildOptions)
-}
->>>>>>> c44b1b2e
 
 	cli, err := core.NewClient(ctx)
 	if err != nil {
@@ -113,7 +85,7 @@
 
 	if req.Started && !c.IsRunning() {
 		if err := c.Start(ctx); err != nil {
-			return c, fmt.Errorf("failed to start container: %w", err)
+			return c, fmt.Errorf("start container: %w", err)
 		}
 	}
 	return c, nil
@@ -275,7 +247,6 @@
 		Tmpfs:      req.Tmpfs,
 	}
 
-<<<<<<< HEAD
 	networkingConfig := &network.NetworkingConfig{}
 
 	// default hooks include logger hook and pre-create hook
@@ -296,97 +267,12 @@
 		sshdForwardPortsHook, err := exposeHostPorts(ctx, &req, req.HostAccessPorts...)
 		if err != nil {
 			return nil, fmt.Errorf("failed to expose host ports: %w", err)
-=======
-// Deprecated: Testcontainers will detect registry credentials automatically, and it will be removed in the next major release.
-// GetAuthConfigs returns the auth configs to be able to pull from an authenticated docker registry.
-// Panics if an error occurs.
-func (c *ContainerRequest) GetAuthConfigs() map[string]registry.AuthConfig {
-	auth, err := getAuthConfigsFromDockerfile(c)
-	if err != nil {
-		panic(fmt.Sprintf("failed to get auth configs from Dockerfile: %v", err))
-	}
-	return auth
-}
-
-// dockerFileImages returns the images from the request Dockerfile.
-func (c *ContainerRequest) dockerFileImages() ([]string, error) {
-	if c.ContextArchive == nil {
-		// Source is a directory, we can read the Dockerfile directly.
-		images, err := core.ExtractImagesFromDockerfile(filepath.Join(c.Context, c.GetDockerfile()), c.GetBuildArgs())
-		if err != nil {
-			return nil, fmt.Errorf("extract images from Dockerfile: %w", err)
-		}
-
-		return images, nil
-	}
-
-	// Source is an archive, we need to read it to get the Dockerfile.
-	dockerFile := c.GetDockerfile()
-	tr := tar.NewReader(c.FromDockerfile.ContextArchive)
-
-	for {
-		hdr, err := tr.Next()
-		if err != nil {
-			if errors.Is(err, io.EOF) {
-				return nil, fmt.Errorf("Dockerfile %q not found in context archive", dockerFile)
-			}
-
-			return nil, fmt.Errorf("reading tar archive: %w", err)
-		}
-
-		if hdr.Name != dockerFile {
-			continue
-		}
-
-		images, err := core.ExtractImagesFromReader(tr, c.GetBuildArgs())
-		if err != nil {
-			return nil, fmt.Errorf("extract images from Dockerfile: %w", err)
-		}
-
-		// Reset the archive to the beginning.
-		if _, err := c.ContextArchive.Seek(0, io.SeekStart); err != nil {
-			return nil, fmt.Errorf("seek context archive to start: %w", err)
-		}
-
-		return images, nil
-	}
-}
-
-// getAuthConfigsFromDockerfile returns the auth configs to be able to pull from an authenticated docker registry
-func getAuthConfigsFromDockerfile(c *ContainerRequest) (map[string]registry.AuthConfig, error) {
-	images, err := c.dockerFileImages()
-	if err != nil {
-		return nil, fmt.Errorf("docker file images: %w", err)
-	}
-
-	// Get the auth configs once for all images as it can be a time-consuming operation.
-	configs, err := getDockerAuthConfigs()
-	if err != nil {
-		return nil, err
-	}
-
-	authConfigs := map[string]registry.AuthConfig{}
-	for _, image := range images {
-		registry, authConfig, err := dockerImageAuth(context.Background(), image, configs)
-		if err != nil {
-			if !errors.Is(err, dockercfg.ErrCredentialsNotFound) {
-				return nil, fmt.Errorf("docker image auth %q: %w", image, err)
-			}
-
-			// Credentials not found no config to add.
-			continue
->>>>>>> c44b1b2e
 		}
 
 		defaultHooks = append(defaultHooks, sshdForwardPortsHook)
 	}
 
-<<<<<<< HEAD
 	req.LifecycleHooks = []LifecycleHooks{combineContainerHooks(defaultHooks, req.LifecycleHooks)}
-=======
-	return authConfigs, nil
-}
->>>>>>> c44b1b2e
 
 	err = req.creatingHook(ctx)
 	if err != nil {
@@ -434,16 +320,8 @@
 	// Disable cleanup on success
 	termSignal = nil
 
-<<<<<<< HEAD
 	return c, nil
 }
-=======
-	// Make sure the auth configs from the Dockerfile are set right after the user-defined build options.
-	authsFromDockerfile, err := getAuthConfigsFromDockerfile(c)
-	if err != nil {
-		return types.ImageBuildOptions{}, fmt.Errorf("auth configs from Dockerfile: %w", err)
-	}
->>>>>>> c44b1b2e
 
 func reuseOrCreateContainer(ctx context.Context, req Request) (*DockerContainer, error) {
 	c, err := findContainerByName(ctx, req.Name)
@@ -471,11 +349,7 @@
 	if !config.Read().RyukDisabled {
 		_, err := NewReaper(context.Background(), core.SessionID())
 		if err != nil {
-<<<<<<< HEAD
 			return nil, fmt.Errorf("failed to create reaper: %w", err)
-=======
-			return types.ImageBuildOptions{}, fmt.Errorf("failed to substitute image %s with %s: %w", tag, is.Description(), err)
->>>>>>> c44b1b2e
 		}
 
 		termSignal, err = reaper.Connect()
@@ -503,21 +377,7 @@
 
 	err = dc.startedHook(ctx)
 	if err != nil {
-<<<<<<< HEAD
-		return nil, err
-=======
-		return types.ImageBuildOptions{}, err
-	}
-
-	buildOptions.Context = buildContext
-
-	return buildOptions, nil
-}
-
-func (c *ContainerRequest) validateContextAndImage() error {
-	if c.FromDockerfile.Context != "" && c.Image != "" {
-		return errors.New("you cannot specify both an Image and Context in a ContainerRequest")
->>>>>>> c44b1b2e
+		return nil, err
 	}
 
 	dc.isRunning = true
