package testcontainers_test

import (
	"context"
	"io"
	"os"
	"path/filepath"
	"testing"
	"time"

	"github.com/stretchr/testify/assert"
	"github.com/stretchr/testify/require"

	"github.com/testcontainers/testcontainers-go"
	"github.com/testcontainers/testcontainers-go/wait"
)

func TestCopyFileInTheRequest(t *testing.T) {
	ctx, cnl := context.WithTimeout(context.Background(), 30*time.Second)
	defer cnl()

	// copyFileOnCreate {
	absPath, err := filepath.Abs(filepath.Join(".", "testdata", "hello.sh"))
	if err != nil {
		t.Fatal(err)
	}

	r, err := os.Open(absPath)
	if err != nil {
		t.Fatal(err)
	}

<<<<<<< HEAD
	ctr, err := testcontainers.Run(ctx, testcontainers.Request{
		Image: "docker.io/bash",
		Files: []testcontainers.ContainerFile{
			{
				Reader:            r,
				HostFilePath:      absPath, // will be discarded internally
				ContainerFilePath: "/hello.sh",
				FileMode:          0o700,
=======
	ctr, err := testcontainers.GenericContainer(ctx, testcontainers.GenericContainerRequest{
		ContainerRequest: testcontainers.ContainerRequest{
			Image: "docker.io/bash",
			Files: []testcontainers.ContainerFile{
				{
					Reader:            r,
					HostFilePath:      absPath, // will be discarded internally
					ContainerFilePath: "/hello.sh",
					FileMode:          0o700,
				},
>>>>>>> b60497e9
			},
		},
		Cmd:        []string{"bash", "/hello.sh"},
		WaitingFor: wait.ForLog("done"),
		Started:    true,
	})
	// }
	testcontainers.CleanupContainer(t, ctr)
	require.NoError(t, err)
<<<<<<< HEAD
	require.NoError(t, ctr.Terminate(ctx))
=======
>>>>>>> b60497e9
}

func TestCopyFileToRunningContainer(t *testing.T) {
	ctx, cnl := context.WithTimeout(context.Background(), 30*time.Second)
	defer cnl()

	// Not using the assertations here to avoid leaking the library into the example
	// copyFileAfterCreate {
	waitForPath, err := filepath.Abs(filepath.Join(".", "testdata", "waitForHello.sh"))
	if err != nil {
		t.Fatal(err)
	}
	helloPath, err := filepath.Abs(filepath.Join(".", "testdata", "hello.sh"))
	if err != nil {
		t.Fatal(err)
	}

<<<<<<< HEAD
	ctr, err := testcontainers.Run(ctx, testcontainers.Request{
		Image: "docker.io/bash:5.2.26",
		Files: []testcontainers.ContainerFile{
			{
				HostFilePath:      waitForPath,
				ContainerFilePath: "/waitForHello.sh",
				FileMode:          0o700,
=======
	ctr, err := testcontainers.GenericContainer(ctx, testcontainers.GenericContainerRequest{
		ContainerRequest: testcontainers.ContainerRequest{
			Image: "docker.io/bash:5.2.26",
			Files: []testcontainers.ContainerFile{
				{
					HostFilePath:      waitForPath,
					ContainerFilePath: "/waitForHello.sh",
					FileMode:          0o700,
				},
>>>>>>> b60497e9
			},
		},
		Cmd:     []string{"bash", "/waitForHello.sh"},
		Started: true,
	})
	testcontainers.CleanupContainer(t, ctr)
	require.NoError(t, err)

	err = ctr.CopyFileToContainer(ctx, helloPath, "/scripts/hello.sh", 0o700)
	// }

	require.NoError(t, err)

	// Give some time to the wait script to catch the hello script being created
	err = wait.ForLog("done").WithStartupTimeout(2*time.Second).WaitUntilReady(ctx, ctr)
	require.NoError(t, err)
<<<<<<< HEAD

	require.NoError(t, ctr.Terminate(ctx))
=======
>>>>>>> b60497e9
}

func TestCopyDirectoryToContainer(t *testing.T) {
	ctx, cnl := context.WithTimeout(context.Background(), 30*time.Second)
	defer cnl()

	// Not using the assertations here to avoid leaking the library into the example
	// copyDirectoryToContainer {
	dataDirectory, err := filepath.Abs(filepath.Join(".", "testdata"))
	if err != nil {
		t.Fatal(err)
	}

<<<<<<< HEAD
	ctr, err := testcontainers.Run(ctx, testcontainers.Request{
		Image: "docker.io/bash",
		Files: []testcontainers.ContainerFile{
			{
				HostFilePath: dataDirectory,
				// ContainerFile cannot create the parent directory, so we copy the scripts
				// to the root of the container instead. Make sure to create the container directory
				// before you copy a host directory on create.
				ContainerFilePath: "/",
				FileMode:          0o700,
=======
	ctr, err := testcontainers.GenericContainer(ctx, testcontainers.GenericContainerRequest{
		ContainerRequest: testcontainers.ContainerRequest{
			Image: "docker.io/bash",
			Files: []testcontainers.ContainerFile{
				{
					HostFilePath: dataDirectory,
					// ContainerFile cannot create the parent directory, so we copy the scripts
					// to the root of the container instead. Make sure to create the container directory
					// before you copy a host directory on create.
					ContainerFilePath: "/",
					FileMode:          0o700,
				},
>>>>>>> b60497e9
			},
		},
		Cmd:        []string{"bash", "/testdata/hello.sh"},
		WaitingFor: wait.ForLog("done"),
		Started:    true,
	})
	// }
	testcontainers.CleanupContainer(t, ctr)
	require.NoError(t, err)
<<<<<<< HEAD
	require.NoError(t, ctr.Terminate(ctx))
=======
>>>>>>> b60497e9
}

func TestCopyDirectoryToRunningContainerAsFile(t *testing.T) {
	ctx, cnl := context.WithTimeout(context.Background(), 30*time.Second)
	defer cnl()

	// copyDirectoryToRunningContainerAsFile {
	dataDirectory, err := filepath.Abs(filepath.Join(".", "testdata"))
	if err != nil {
		t.Fatal(err)
	}
	waitForPath, err := filepath.Abs(filepath.Join(dataDirectory, "waitForHello.sh"))
	if err != nil {
		t.Fatal(err)
	}

<<<<<<< HEAD
	ctr, err := testcontainers.Run(ctx, testcontainers.Request{
		Image: "docker.io/bash",
		Files: []testcontainers.ContainerFile{
			{
				HostFilePath:      waitForPath,
				ContainerFilePath: "/waitForHello.sh",
				FileMode:          0o700,
=======
	ctr, err := testcontainers.GenericContainer(ctx, testcontainers.GenericContainerRequest{
		ContainerRequest: testcontainers.ContainerRequest{
			Image: "docker.io/bash",
			Files: []testcontainers.ContainerFile{
				{
					HostFilePath:      waitForPath,
					ContainerFilePath: "/waitForHello.sh",
					FileMode:          0o700,
				},
>>>>>>> b60497e9
			},
		},
		Cmd:     []string{"bash", "/waitForHello.sh"},
		Started: true,
	})
	testcontainers.CleanupContainer(t, ctr)
	require.NoError(t, err)

	// as the container is started, we can create the directory first
	_, _, err = ctr.Exec(ctx, []string{"mkdir", "-p", "/scripts"})
<<<<<<< HEAD
	if err != nil {
		t.Fatal(err)
	}

	// because the container path is a directory, it will use the copy dir method as fallback
	err = ctr.CopyFileToContainer(ctx, dataDirectory, "/scripts", 0o700)
	if err != nil {
		t.Fatal(err)
	}
	// }

	require.NoError(t, err)
	require.NoError(t, ctr.Terminate(ctx))
=======
	require.NoError(t, err)

	// because the container path is a directory, it will use the copy dir method as fallback
	err = ctr.CopyFileToContainer(ctx, dataDirectory, "/scripts", 0o700)
	require.NoError(t, err)
	// }
>>>>>>> b60497e9
}

func TestCopyDirectoryToRunningContainerAsDir(t *testing.T) {
	ctx, cnl := context.WithTimeout(context.Background(), 30*time.Second)
	defer cnl()

	// Not using the assertations here to avoid leaking the library into the example
	// copyDirectoryToRunningContainerAsDir {
	waitForPath, err := filepath.Abs(filepath.Join(".", "testdata", "waitForHello.sh"))
	if err != nil {
		t.Fatal(err)
	}
	dataDirectory, err := filepath.Abs(filepath.Join(".", "testdata"))
	if err != nil {
		t.Fatal(err)
	}

<<<<<<< HEAD
	ctr, err := testcontainers.Run(ctx, testcontainers.Request{
		Image: "docker.io/bash",
		Files: []testcontainers.ContainerFile{
			{
				HostFilePath:      waitForPath,
				ContainerFilePath: "/waitForHello.sh",
				FileMode:          0o700,
=======
	ctr, err := testcontainers.GenericContainer(ctx, testcontainers.GenericContainerRequest{
		ContainerRequest: testcontainers.ContainerRequest{
			Image: "docker.io/bash",
			Files: []testcontainers.ContainerFile{
				{
					HostFilePath:      waitForPath,
					ContainerFilePath: "/waitForHello.sh",
					FileMode:          0o700,
				},
>>>>>>> b60497e9
			},
		},
		Cmd:     []string{"bash", "/waitForHello.sh"},
		Started: true,
	})
	testcontainers.CleanupContainer(t, ctr)
	require.NoError(t, err)

	// as the container is started, we can create the directory first
	_, _, err = ctr.Exec(ctx, []string{"mkdir", "-p", "/scripts"})
<<<<<<< HEAD
	if err != nil {
		t.Fatal(err)
	}

	err = ctr.CopyDirToContainer(ctx, dataDirectory, "/scripts", 0o700)
	if err != nil {
		t.Fatal(err)
	}
	// }
=======
	require.NoError(t, err)
>>>>>>> b60497e9

	err = ctr.CopyDirToContainer(ctx, dataDirectory, "/scripts", 0o700)
	require.NoError(t, err)
<<<<<<< HEAD
	require.NoError(t, ctr.Terminate(ctx))
}

func TestDockerContainerCopyFileToContainer(t *testing.T) {
	ctx := context.Background()

	tests := []struct {
		name           string
		copiedFileName string
	}{
		{
			name:           "success copy",
			copiedFileName: "/hello_copy.sh",
		},
		{
			name:           "success copy with dir",
			copiedFileName: "/test/hello_copy.sh",
		},
	}

	for _, tc := range tests {
		t.Run(tc.name, func(t *testing.T) {
			nginxC, err := testcontainers.Run(ctx, testcontainers.Request{
				Image:        nginxImage,
				ExposedPorts: []string{nginxDefaultPort},
				WaitingFor:   wait.ForListeningPort(nginxDefaultPort),
				Started:      true,
			})

			require.NoError(t, err)
			TerminateContainerOnEnd(t, ctx, nginxC)

			_ = nginxC.CopyFileToContainer(ctx, filepath.Join(".", "testdata", "hello.sh"), tc.copiedFileName, 700)
			c, _, err := nginxC.Exec(ctx, []string{"bash", tc.copiedFileName})
			if err != nil {
				t.Fatal(err)
			}
			if c != 0 {
				t.Fatalf("File %s should exist, expected return code 0, got %v", tc.copiedFileName, c)
			}
		})
	}
}

func TestDockerContainerCopyDirToContainer(t *testing.T) {
	ctx := context.Background()

	nginxC, err := testcontainers.Run(ctx, testcontainers.Request{
		Image:        nginxImage,
		ExposedPorts: []string{nginxDefaultPort},
		WaitingFor:   wait.ForListeningPort(nginxDefaultPort),
		Started:      true,
	})

	p := filepath.Join(".", "testdata", "Dokerfile")
	require.NoError(t, err)
	TerminateContainerOnEnd(t, ctx, nginxC)

	err = nginxC.CopyDirToContainer(ctx, p, "/tmp/testdata/Dockerfile", 700)
	require.Error(t, err) // copying a file using the directory method will raise an error

	p = filepath.Join(".", "testdata")
	err = nginxC.CopyDirToContainer(ctx, p, "/tmp/testdata", 700)
	if err != nil {
		t.Fatal(err)
	}

	assertExtractedFiles(t, ctx, nginxC, p, "/tmp/testdata/")
}

func TestDockerCreateContainerWithFiles(t *testing.T) {
	ctx := context.Background()
	hostFileName := filepath.Join(".", "testdata", "hello.sh")
	copiedFileName := "/hello_copy.sh"
	tests := []struct {
		name   string
		files  []testcontainers.ContainerFile
		errMsg string
	}{
		{
			name: "success copy",
			files: []testcontainers.ContainerFile{
				{
					HostFilePath:      hostFileName,
					ContainerFilePath: copiedFileName,
					FileMode:          700,
				},
			},
		},
		{
			name: "host file not found",
			files: []testcontainers.ContainerFile{
				{
					HostFilePath:      hostFileName + "123",
					ContainerFilePath: copiedFileName,
					FileMode:          700,
				},
			},
			errMsg: "can't copy " +
				hostFileName + "123 to container: open " + hostFileName + "123",
		},
	}

	for _, tc := range tests {
		t.Run(tc.name, func(t *testing.T) {
			nginxC, err := testcontainers.Run(ctx, testcontainers.Request{
				Image:        "nginx:1.17.6",
				ExposedPorts: []string{"80/tcp"},
				WaitingFor:   wait.ForListeningPort("80/tcp"),
				Files:        tc.files,
				Started:      false,
			})
			TerminateContainerOnEnd(t, ctx, nginxC)

			if err != nil {
				require.Contains(t, err.Error(), tc.errMsg)
			} else {
				for _, f := range tc.files {
					require.NoError(t, err)

					hostFileData, err := os.ReadFile(f.HostFilePath)
					require.NoError(t, err)

					fd, err := nginxC.CopyFileFromContainer(ctx, f.ContainerFilePath)
					require.NoError(t, err)
					defer fd.Close()
					containerFileData, err := io.ReadAll(fd)
					require.NoError(t, err)

					require.Equal(t, hostFileData, containerFileData)
				}
			}
		})
	}
}

func TestDockerCreateContainerWithDirs(t *testing.T) {
	ctx := context.Background()
	hostDirName := "testdata"

	abs, err := filepath.Abs(filepath.Join(".", hostDirName))
	require.NoError(t, err)

	tests := []struct {
		name     string
		dir      testcontainers.ContainerFile
		hasError bool
	}{
		{
			name: "success copy directory with full path",
			dir: testcontainers.ContainerFile{
				HostFilePath:      abs,
				ContainerFilePath: "/tmp/" + hostDirName, // the parent dir must exist
				FileMode:          700,
			},
			hasError: false,
		},
		{
			name: "success copy directory",
			dir: testcontainers.ContainerFile{
				HostFilePath:      filepath.Join(".", hostDirName),
				ContainerFilePath: "/tmp/" + hostDirName, // the parent dir must exist
				FileMode:          700,
			},
			hasError: false,
		},
		{
			name: "host dir not found",
			dir: testcontainers.ContainerFile{
				HostFilePath:      filepath.Join(".", "testdata123"), // does not exist
				ContainerFilePath: "/tmp/" + hostDirName,             // the parent dir must exist
				FileMode:          700,
			},
			hasError: true,
		},
		{
			name: "container dir not found",
			dir: testcontainers.ContainerFile{
				HostFilePath:      filepath.Join(".", hostDirName),
				ContainerFilePath: "/parent-does-not-exist/testdata123", // does not exist
				FileMode:          700,
			},
			hasError: true,
		},
	}

	for _, tc := range tests {
		t.Run(tc.name, func(t *testing.T) {
			nginxC, err := testcontainers.Run(ctx, testcontainers.Request{
				Image:        "nginx:1.17.6",
				ExposedPorts: []string{"80/tcp"},
				WaitingFor:   wait.ForListeningPort("80/tcp"),
				Files:        []testcontainers.ContainerFile{tc.dir},
				Started:      false,
			})
			TerminateContainerOnEnd(t, ctx, nginxC)

			require.Equal(t, (err != nil), tc.hasError)
			if err == nil {
				dir := tc.dir

				assertExtractedFiles(t, ctx, nginxC, dir.HostFilePath, dir.ContainerFilePath)
			}
		})
	}
}

func TestDockerContainerCopyToContainer(t *testing.T) {
	ctx := context.Background()

	tests := []struct {
		name           string
		copiedFileName string
	}{
		{
			name:           "success copy",
			copiedFileName: "hello_copy.sh",
		},
		{
			name:           "success copy with dir",
			copiedFileName: "/test/hello_copy.sh",
		},
	}

	for _, tc := range tests {
		t.Run(tc.name, func(t *testing.T) {
			nginxC, err := testcontainers.Run(ctx, testcontainers.Request{
				Image:        nginxImage,
				ExposedPorts: []string{nginxDefaultPort},
				WaitingFor:   wait.ForListeningPort(nginxDefaultPort),
				Started:      true,
			})

			require.NoError(t, err)
			TerminateContainerOnEnd(t, ctx, nginxC)

			fileContent, err := os.ReadFile(filepath.Join(".", "testdata", "hello.sh"))
			if err != nil {
				t.Fatal(err)
			}
			err = nginxC.CopyToContainer(ctx, fileContent, tc.copiedFileName, 700)
			if err != nil {
				t.Fatal(err)
			}
			c, _, err := nginxC.Exec(ctx, []string{"bash", tc.copiedFileName})
			if err != nil {
				t.Fatal(err)
			}
			if c != 0 {
				t.Fatalf("File %s should exist, expected return code 0, got %v", tc.copiedFileName, c)
			}
		})
	}
}

func TestDockerContainerCopyFileFromContainer(t *testing.T) {
	fileContent, err := os.ReadFile(filepath.Join(".", "testdata", "hello.sh"))
	if err != nil {
		t.Fatal(err)
	}
	ctx := context.Background()

	nginxC, err := testcontainers.Run(ctx, testcontainers.Request{
		Image:        nginxImage,
		ExposedPorts: []string{nginxDefaultPort},
		WaitingFor:   wait.ForListeningPort(nginxDefaultPort),
		Started:      true,
	})

	require.NoError(t, err)
	TerminateContainerOnEnd(t, ctx, nginxC)

	copiedFileName := "hello_copy.sh"
	_ = nginxC.CopyFileToContainer(ctx, filepath.Join(".", "testdata", "hello.sh"), "/"+copiedFileName, 700)
	c, _, err := nginxC.Exec(ctx, []string{"bash", copiedFileName})
	if err != nil {
		t.Fatal(err)
	}
	if c != 0 {
		t.Fatalf("File %s should exist, expected return code 0, got %v", copiedFileName, c)
	}

	reader, err := nginxC.CopyFileFromContainer(ctx, "/"+copiedFileName)
	if err != nil {
		t.Fatal(err)
	}
	defer reader.Close()

	fileContentFromContainer, err := io.ReadAll(reader)
	if err != nil {
		t.Fatal(err)
	}
	assert.Equal(t, fileContent, fileContentFromContainer)
}

func TestDockerContainerCopyEmptyFileFromContainer(t *testing.T) {
	ctx := context.Background()

	nginxC, err := testcontainers.Run(ctx, testcontainers.Request{
		Image:        nginxImage,
		ExposedPorts: []string{nginxDefaultPort},
		WaitingFor:   wait.ForListeningPort(nginxDefaultPort),
		Started:      true,
	})

	require.NoError(t, err)
	TerminateContainerOnEnd(t, ctx, nginxC)

	copiedFileName := "hello_copy.sh"
	_ = nginxC.CopyFileToContainer(ctx, filepath.Join(".", "testdata", "empty.sh"), "/"+copiedFileName, 700)
	c, _, err := nginxC.Exec(ctx, []string{"bash", copiedFileName})
	if err != nil {
		t.Fatal(err)
	}
	if c != 0 {
		t.Fatalf("File %s should exist, expected return code 0, got %v", copiedFileName, c)
	}

	reader, err := nginxC.CopyFileFromContainer(ctx, "/"+copiedFileName)
	if err != nil {
		t.Fatal(err)
	}
	defer reader.Close()

	fileContentFromContainer, err := io.ReadAll(reader)
	if err != nil {
		t.Fatal(err)
	}
	assert.Empty(t, fileContentFromContainer)
}

// creates a temporary dir in which the files will be extracted. Then it will compare the bytes of each file in the source with the bytes from the copied-from-container file
func assertExtractedFiles(t *testing.T, ctx context.Context, container *testcontainers.DockerContainer, hostFilePath string, containerFilePath string) {
	// create all copied files into a temporary dir
	tmpDir := t.TempDir()

	// compare the bytes of each file in the source with the bytes from the copied-from-container file
	srcFiles, err := os.ReadDir(hostFilePath)
	require.NoError(t, err)

	for _, srcFile := range srcFiles {
		if srcFile.IsDir() {
			continue
		}
		srcBytes, err := os.ReadFile(filepath.Join(hostFilePath, srcFile.Name()))
		if err != nil {
			require.NoError(t, err)
		}

		fp := filepath.Join(containerFilePath, srcFile.Name())
		// copy file by file, as there is a limitation in the Docker client to copy an entiry directory from the container
		// paths for the container files are using Linux path separators
		fd, err := container.CopyFileFromContainer(ctx, fp)
		require.NoError(t, err, "Path not found in container: %s", fp)
		defer fd.Close()

		targetPath := filepath.Join(tmpDir, srcFile.Name())
		dst, err := os.Create(targetPath)
		if err != nil {
			require.NoError(t, err)
		}
		defer dst.Close()

		_, err = io.Copy(dst, fd)
		if err != nil {
			require.NoError(t, err)
		}

		untarBytes, err := os.ReadFile(targetPath)
		if err != nil {
			require.NoError(t, err)
		}
		assert.Equal(t, srcBytes, untarBytes)
	}
=======
	// }
>>>>>>> b60497e9
}<|MERGE_RESOLUTION|>--- conflicted
+++ resolved
@@ -30,7 +30,6 @@
 		t.Fatal(err)
 	}
 
-<<<<<<< HEAD
 	ctr, err := testcontainers.Run(ctx, testcontainers.Request{
 		Image: "docker.io/bash",
 		Files: []testcontainers.ContainerFile{
@@ -39,18 +38,6 @@
 				HostFilePath:      absPath, // will be discarded internally
 				ContainerFilePath: "/hello.sh",
 				FileMode:          0o700,
-=======
-	ctr, err := testcontainers.GenericContainer(ctx, testcontainers.GenericContainerRequest{
-		ContainerRequest: testcontainers.ContainerRequest{
-			Image: "docker.io/bash",
-			Files: []testcontainers.ContainerFile{
-				{
-					Reader:            r,
-					HostFilePath:      absPath, // will be discarded internally
-					ContainerFilePath: "/hello.sh",
-					FileMode:          0o700,
-				},
->>>>>>> b60497e9
 			},
 		},
 		Cmd:        []string{"bash", "/hello.sh"},
@@ -60,10 +47,6 @@
 	// }
 	testcontainers.CleanupContainer(t, ctr)
 	require.NoError(t, err)
-<<<<<<< HEAD
-	require.NoError(t, ctr.Terminate(ctx))
-=======
->>>>>>> b60497e9
 }
 
 func TestCopyFileToRunningContainer(t *testing.T) {
@@ -81,7 +64,6 @@
 		t.Fatal(err)
 	}
 
-<<<<<<< HEAD
 	ctr, err := testcontainers.Run(ctx, testcontainers.Request{
 		Image: "docker.io/bash:5.2.26",
 		Files: []testcontainers.ContainerFile{
@@ -89,17 +71,6 @@
 				HostFilePath:      waitForPath,
 				ContainerFilePath: "/waitForHello.sh",
 				FileMode:          0o700,
-=======
-	ctr, err := testcontainers.GenericContainer(ctx, testcontainers.GenericContainerRequest{
-		ContainerRequest: testcontainers.ContainerRequest{
-			Image: "docker.io/bash:5.2.26",
-			Files: []testcontainers.ContainerFile{
-				{
-					HostFilePath:      waitForPath,
-					ContainerFilePath: "/waitForHello.sh",
-					FileMode:          0o700,
-				},
->>>>>>> b60497e9
 			},
 		},
 		Cmd:     []string{"bash", "/waitForHello.sh"},
@@ -116,11 +87,6 @@
 	// Give some time to the wait script to catch the hello script being created
 	err = wait.ForLog("done").WithStartupTimeout(2*time.Second).WaitUntilReady(ctx, ctr)
 	require.NoError(t, err)
-<<<<<<< HEAD
-
-	require.NoError(t, ctr.Terminate(ctx))
-=======
->>>>>>> b60497e9
 }
 
 func TestCopyDirectoryToContainer(t *testing.T) {
@@ -134,7 +100,6 @@
 		t.Fatal(err)
 	}
 
-<<<<<<< HEAD
 	ctr, err := testcontainers.Run(ctx, testcontainers.Request{
 		Image: "docker.io/bash",
 		Files: []testcontainers.ContainerFile{
@@ -145,20 +110,6 @@
 				// before you copy a host directory on create.
 				ContainerFilePath: "/",
 				FileMode:          0o700,
-=======
-	ctr, err := testcontainers.GenericContainer(ctx, testcontainers.GenericContainerRequest{
-		ContainerRequest: testcontainers.ContainerRequest{
-			Image: "docker.io/bash",
-			Files: []testcontainers.ContainerFile{
-				{
-					HostFilePath: dataDirectory,
-					// ContainerFile cannot create the parent directory, so we copy the scripts
-					// to the root of the container instead. Make sure to create the container directory
-					// before you copy a host directory on create.
-					ContainerFilePath: "/",
-					FileMode:          0o700,
-				},
->>>>>>> b60497e9
 			},
 		},
 		Cmd:        []string{"bash", "/testdata/hello.sh"},
@@ -168,10 +119,6 @@
 	// }
 	testcontainers.CleanupContainer(t, ctr)
 	require.NoError(t, err)
-<<<<<<< HEAD
-	require.NoError(t, ctr.Terminate(ctx))
-=======
->>>>>>> b60497e9
 }
 
 func TestCopyDirectoryToRunningContainerAsFile(t *testing.T) {
@@ -188,7 +135,6 @@
 		t.Fatal(err)
 	}
 
-<<<<<<< HEAD
 	ctr, err := testcontainers.Run(ctx, testcontainers.Request{
 		Image: "docker.io/bash",
 		Files: []testcontainers.ContainerFile{
@@ -196,17 +142,6 @@
 				HostFilePath:      waitForPath,
 				ContainerFilePath: "/waitForHello.sh",
 				FileMode:          0o700,
-=======
-	ctr, err := testcontainers.GenericContainer(ctx, testcontainers.GenericContainerRequest{
-		ContainerRequest: testcontainers.ContainerRequest{
-			Image: "docker.io/bash",
-			Files: []testcontainers.ContainerFile{
-				{
-					HostFilePath:      waitForPath,
-					ContainerFilePath: "/waitForHello.sh",
-					FileMode:          0o700,
-				},
->>>>>>> b60497e9
 			},
 		},
 		Cmd:     []string{"bash", "/waitForHello.sh"},
@@ -217,28 +152,12 @@
 
 	// as the container is started, we can create the directory first
 	_, _, err = ctr.Exec(ctx, []string{"mkdir", "-p", "/scripts"})
-<<<<<<< HEAD
-	if err != nil {
-		t.Fatal(err)
-	}
+	require.NoError(t, err)
 
 	// because the container path is a directory, it will use the copy dir method as fallback
 	err = ctr.CopyFileToContainer(ctx, dataDirectory, "/scripts", 0o700)
-	if err != nil {
-		t.Fatal(err)
-	}
+	require.NoError(t, err)
 	// }
-
-	require.NoError(t, err)
-	require.NoError(t, ctr.Terminate(ctx))
-=======
-	require.NoError(t, err)
-
-	// because the container path is a directory, it will use the copy dir method as fallback
-	err = ctr.CopyFileToContainer(ctx, dataDirectory, "/scripts", 0o700)
-	require.NoError(t, err)
-	// }
->>>>>>> b60497e9
 }
 
 func TestCopyDirectoryToRunningContainerAsDir(t *testing.T) {
@@ -256,7 +175,6 @@
 		t.Fatal(err)
 	}
 
-<<<<<<< HEAD
 	ctr, err := testcontainers.Run(ctx, testcontainers.Request{
 		Image: "docker.io/bash",
 		Files: []testcontainers.ContainerFile{
@@ -264,17 +182,6 @@
 				HostFilePath:      waitForPath,
 				ContainerFilePath: "/waitForHello.sh",
 				FileMode:          0o700,
-=======
-	ctr, err := testcontainers.GenericContainer(ctx, testcontainers.GenericContainerRequest{
-		ContainerRequest: testcontainers.ContainerRequest{
-			Image: "docker.io/bash",
-			Files: []testcontainers.ContainerFile{
-				{
-					HostFilePath:      waitForPath,
-					ContainerFilePath: "/waitForHello.sh",
-					FileMode:          0o700,
-				},
->>>>>>> b60497e9
 			},
 		},
 		Cmd:     []string{"bash", "/waitForHello.sh"},
@@ -285,24 +192,11 @@
 
 	// as the container is started, we can create the directory first
 	_, _, err = ctr.Exec(ctx, []string{"mkdir", "-p", "/scripts"})
-<<<<<<< HEAD
-	if err != nil {
-		t.Fatal(err)
-	}
+	require.NoError(t, err)
 
 	err = ctr.CopyDirToContainer(ctx, dataDirectory, "/scripts", 0o700)
-	if err != nil {
-		t.Fatal(err)
-	}
+	require.NoError(t, err)
 	// }
-=======
-	require.NoError(t, err)
->>>>>>> b60497e9
-
-	err = ctr.CopyDirToContainer(ctx, dataDirectory, "/scripts", 0o700)
-	require.NoError(t, err)
-<<<<<<< HEAD
-	require.NoError(t, ctr.Terminate(ctx))
 }
 
 func TestDockerContainerCopyFileToContainer(t *testing.T) {
@@ -330,18 +224,15 @@
 				WaitingFor:   wait.ForListeningPort(nginxDefaultPort),
 				Started:      true,
 			})
-
+			testcontainers.CleanupContainer(t, nginxC)
 			require.NoError(t, err)
-			TerminateContainerOnEnd(t, ctx, nginxC)
-
-			_ = nginxC.CopyFileToContainer(ctx, filepath.Join(".", "testdata", "hello.sh"), tc.copiedFileName, 700)
+
+			err = nginxC.CopyFileToContainer(ctx, filepath.Join(".", "testdata", "hello.sh"), tc.copiedFileName, 700)
+			require.NoError(t, err)
+
 			c, _, err := nginxC.Exec(ctx, []string{"bash", tc.copiedFileName})
-			if err != nil {
-				t.Fatal(err)
-			}
-			if c != 0 {
-				t.Fatalf("File %s should exist, expected return code 0, got %v", tc.copiedFileName, c)
-			}
+			require.NoError(t, err)
+			require.Equal(t, 0, c, "File %s should exist, expected return code 0, got %v", tc.copiedFileName, c)
 		})
 	}
 }
@@ -355,10 +246,10 @@
 		WaitingFor:   wait.ForListeningPort(nginxDefaultPort),
 		Started:      true,
 	})
+	testcontainers.CleanupContainer(t, nginxC)
+	require.NoError(t, err)
 
 	p := filepath.Join(".", "testdata", "Dokerfile")
-	require.NoError(t, err)
-	TerminateContainerOnEnd(t, ctx, nginxC)
 
 	err = nginxC.CopyDirToContainer(ctx, p, "/tmp/testdata/Dockerfile", 700)
 	require.Error(t, err) // copying a file using the directory method will raise an error
@@ -414,7 +305,7 @@
 				Files:        tc.files,
 				Started:      false,
 			})
-			TerminateContainerOnEnd(t, ctx, nginxC)
+			testcontainers.CleanupContainer(t, nginxC)
 
 			if err != nil {
 				require.Contains(t, err.Error(), tc.errMsg)
@@ -497,7 +388,7 @@
 				Files:        []testcontainers.ContainerFile{tc.dir},
 				Started:      false,
 			})
-			TerminateContainerOnEnd(t, ctx, nginxC)
+			testcontainers.CleanupContainer(t, nginxC)
 
 			require.Equal(t, (err != nil), tc.hasError)
 			if err == nil {
@@ -534,25 +425,19 @@
 				WaitingFor:   wait.ForListeningPort(nginxDefaultPort),
 				Started:      true,
 			})
-
+			testcontainers.CleanupContainer(t, nginxC)
 			require.NoError(t, err)
-			TerminateContainerOnEnd(t, ctx, nginxC)
 
 			fileContent, err := os.ReadFile(filepath.Join(".", "testdata", "hello.sh"))
 			if err != nil {
 				t.Fatal(err)
 			}
 			err = nginxC.CopyToContainer(ctx, fileContent, tc.copiedFileName, 700)
-			if err != nil {
-				t.Fatal(err)
-			}
+			require.NoError(t, err)
+
 			c, _, err := nginxC.Exec(ctx, []string{"bash", tc.copiedFileName})
-			if err != nil {
-				t.Fatal(err)
-			}
-			if c != 0 {
-				t.Fatalf("File %s should exist, expected return code 0, got %v", tc.copiedFileName, c)
-			}
+			require.NoError(t, err)
+			require.Equal(t, 0, c, "File %s should exist, expected return code 0, got %v", tc.copiedFileName, c)
 		})
 	}
 }
@@ -570,31 +455,24 @@
 		WaitingFor:   wait.ForListeningPort(nginxDefaultPort),
 		Started:      true,
 	})
-
-	require.NoError(t, err)
-	TerminateContainerOnEnd(t, ctx, nginxC)
+	testcontainers.CleanupContainer(t, nginxC)
+	require.NoError(t, err)
 
 	copiedFileName := "hello_copy.sh"
-	_ = nginxC.CopyFileToContainer(ctx, filepath.Join(".", "testdata", "hello.sh"), "/"+copiedFileName, 700)
+	err = nginxC.CopyFileToContainer(ctx, filepath.Join(".", "testdata", "hello.sh"), "/"+copiedFileName, 700)
+	require.NoError(t, err)
+
 	c, _, err := nginxC.Exec(ctx, []string{"bash", copiedFileName})
-	if err != nil {
-		t.Fatal(err)
-	}
-	if c != 0 {
-		t.Fatalf("File %s should exist, expected return code 0, got %v", copiedFileName, c)
-	}
+	require.NoError(t, err)
+	require.Equal(t, 0, c, "File %s should exist, expected return code 0, got %v", copiedFileName, c)
 
 	reader, err := nginxC.CopyFileFromContainer(ctx, "/"+copiedFileName)
-	if err != nil {
-		t.Fatal(err)
-	}
+	require.NoError(t, err)
 	defer reader.Close()
 
 	fileContentFromContainer, err := io.ReadAll(reader)
-	if err != nil {
-		t.Fatal(err)
-	}
-	assert.Equal(t, fileContent, fileContentFromContainer)
+	require.NoError(t, err)
+	require.Equal(t, fileContent, fileContentFromContainer)
 }
 
 func TestDockerContainerCopyEmptyFileFromContainer(t *testing.T) {
@@ -606,35 +484,28 @@
 		WaitingFor:   wait.ForListeningPort(nginxDefaultPort),
 		Started:      true,
 	})
-
-	require.NoError(t, err)
-	TerminateContainerOnEnd(t, ctx, nginxC)
+	testcontainers.CleanupContainer(t, nginxC)
+	require.NoError(t, err)
 
 	copiedFileName := "hello_copy.sh"
-	_ = nginxC.CopyFileToContainer(ctx, filepath.Join(".", "testdata", "empty.sh"), "/"+copiedFileName, 700)
+	err = nginxC.CopyFileToContainer(ctx, filepath.Join(".", "testdata", "empty.sh"), "/"+copiedFileName, 700)
+	require.NoError(t, err)
+
 	c, _, err := nginxC.Exec(ctx, []string{"bash", copiedFileName})
-	if err != nil {
-		t.Fatal(err)
-	}
-	if c != 0 {
-		t.Fatalf("File %s should exist, expected return code 0, got %v", copiedFileName, c)
-	}
+	require.NoError(t, err)
+	require.Equal(t, 0, c, "File %s should exist, expected return code 0, got %v", copiedFileName, c)
 
 	reader, err := nginxC.CopyFileFromContainer(ctx, "/"+copiedFileName)
-	if err != nil {
-		t.Fatal(err)
-	}
+	require.NoError(t, err)
 	defer reader.Close()
 
 	fileContentFromContainer, err := io.ReadAll(reader)
-	if err != nil {
-		t.Fatal(err)
-	}
-	assert.Empty(t, fileContentFromContainer)
+	require.NoError(t, err)
+	require.Empty(t, fileContentFromContainer)
 }
 
 // creates a temporary dir in which the files will be extracted. Then it will compare the bytes of each file in the source with the bytes from the copied-from-container file
-func assertExtractedFiles(t *testing.T, ctx context.Context, container *testcontainers.DockerContainer, hostFilePath string, containerFilePath string) {
+func assertExtractedFiles(t *testing.T, ctx context.Context, ctr *testcontainers.DockerContainer, hostFilePath string, containerFilePath string) {
 	// create all copied files into a temporary dir
 	tmpDir := t.TempDir()
 
@@ -647,36 +518,26 @@
 			continue
 		}
 		srcBytes, err := os.ReadFile(filepath.Join(hostFilePath, srcFile.Name()))
-		if err != nil {
-			require.NoError(t, err)
-		}
+		require.NoError(t, err)
 
 		fp := filepath.Join(containerFilePath, srcFile.Name())
 		// copy file by file, as there is a limitation in the Docker client to copy an entiry directory from the container
 		// paths for the container files are using Linux path separators
-		fd, err := container.CopyFileFromContainer(ctx, fp)
+		fd, err := ctr.CopyFileFromContainer(ctx, fp)
 		require.NoError(t, err, "Path not found in container: %s", fp)
 		defer fd.Close()
 
 		targetPath := filepath.Join(tmpDir, srcFile.Name())
 		dst, err := os.Create(targetPath)
-		if err != nil {
-			require.NoError(t, err)
-		}
+		require.NoError(t, err)
 		defer dst.Close()
 
 		_, err = io.Copy(dst, fd)
-		if err != nil {
-			require.NoError(t, err)
-		}
+		require.NoError(t, err)
 
 		untarBytes, err := os.ReadFile(targetPath)
-		if err != nil {
-			require.NoError(t, err)
-		}
+		require.NoError(t, err)
+
 		assert.Equal(t, srcBytes, untarBytes)
 	}
-=======
-	// }
->>>>>>> b60497e9
 }