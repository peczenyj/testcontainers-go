package testcontainers_test

import (
	"archive/tar"
	"bytes"
	"context"
	"errors"
	"fmt"
	"io"
	"testing"
	"time"

	"github.com/docker/docker/api/types/container"
	"github.com/stretchr/testify/assert"
	"github.com/stretchr/testify/require"

	"github.com/testcontainers/testcontainers-go"
	"github.com/testcontainers/testcontainers-go/image"
	"github.com/testcontainers/testcontainers-go/wait"
)

func TestContainerValidation(t *testing.T) {
	type ContainerValidationTestCase struct {
		Name             string
		ExpectedError    error
		ContainerRequest testcontainers.Request
	}

	testTable := []ContainerValidationTestCase{
		{
			Name:          "cannot set both context and image",
			ExpectedError: errors.New("you cannot specify both an Image and Context in a ContainerRequest"),
			ContainerRequest: testcontainers.Request{
				FromDockerfile: testcontainers.FromDockerfile{
					Context: ".",
				},
				Image: "redis:latest",
			},
		},
		{
			Name:          "can set image without context",
			ExpectedError: nil,
			ContainerRequest: testcontainers.Request{
				Image: "redis:latest",
			},
		},
		{
			Name:          "can set context without image",
			ExpectedError: nil,
			ContainerRequest: testcontainers.Request{
				FromDockerfile: testcontainers.FromDockerfile{
					Context: ".",
				},
			},
		},
		{
			Name:          "Can mount same source to multiple targets",
			ExpectedError: nil,
			ContainerRequest: testcontainers.Request{
				Image: "redis:latest",
				HostConfigModifier: func(hc *container.HostConfig) {
					hc.Binds = []string{"/data:/srv", "/data:/data"}
				},
			},
		},
		{
			Name:          "Cannot mount multiple sources to same target",
			ExpectedError: errors.New("duplicate mount target detected: /data"),
			ContainerRequest: testcontainers.Request{
				Image: "redis:latest",
				HostConfigModifier: func(hc *container.HostConfig) {
					hc.Binds = []string{"/data:/data", "/data:/data"}
				},
			},
		},
		{
			Name:          "Invalid bind mount",
			ExpectedError: errors.New("invalid bind mount: /data:/data:/data"),
			ContainerRequest: testcontainers.Request{
				Image: "redis:latest",
				HostConfigModifier: func(hc *container.HostConfig) {
					hc.Binds = []string{"/data:/data:/data"}
				},
			},
		},
	}

	for _, testCase := range testTable {
		t.Run(testCase.Name, func(t *testing.T) {
			err := testCase.ContainerRequest.Validate()
			switch {
			case err == nil && testCase.ExpectedError == nil:
				return
			case err == nil && testCase.ExpectedError != nil:
				t.Errorf("did not receive expected error: %s", testCase.ExpectedError.Error())
			case err != nil && testCase.ExpectedError == nil:
				t.Errorf("received unexpected error: %s", err.Error())
			case err.Error() != testCase.ExpectedError.Error():
				t.Errorf("errors mismatch: %s != %s", err.Error(), testCase.ExpectedError.Error())
			}
		})
	}
}

func TestGetDockerfile(t *testing.T) {
	type TestCase struct {
		name                   string
		ExpectedDockerfileName string
		ContainerRequest       testcontainers.Request
	}

	testTable := []TestCase{
		{
			name:                   "defaults to \"Dockerfile\" 1",
			ExpectedDockerfileName: "Dockerfile",
			ContainerRequest:       testcontainers.Request{},
		},
		{
			name:                   "defaults to \"Dockerfile\" 2",
			ExpectedDockerfileName: "Dockerfile",
			ContainerRequest: testcontainers.Request{
				FromDockerfile: testcontainers.FromDockerfile{},
			},
		},
		{
			name:                   "will override name",
			ExpectedDockerfileName: "CustomDockerfile",
			ContainerRequest: testcontainers.Request{
				FromDockerfile: testcontainers.FromDockerfile{
					Dockerfile: "CustomDockerfile",
				},
			},
		},
	}

	for _, testCase := range testTable {
		t.Run(testCase.name, func(t *testing.T) {
			n := testCase.ContainerRequest.GetDockerfile()
			if n != testCase.ExpectedDockerfileName {
				t.Fatalf("expected Dockerfile name: %s, received: %s", testCase.ExpectedDockerfileName, n)
			}
		})
	}
}

func TestBuildImageWithContexts(t *testing.T) {
	type TestCase struct {
		Name               string
		ContextPath        string
		ContextArchive     func() (io.ReadSeeker, error)
		ExpectedEchoOutput string
		Dockerfile         string
		ExpectedError      string
	}

	testCases := []TestCase{
		{
			Name: "test build from context archive",
			// fromDockerfileWithContextArchive {
			ContextArchive: func() (io.ReadSeeker, error) {
				var buf bytes.Buffer
				tarWriter := tar.NewWriter(&buf)
				files := []struct {
					Name     string
					Contents string
				}{
					{
						Name: "Dockerfile",
						Contents: `FROM docker.io/alpine
								CMD ["echo", "this is from the archive"]`,
					},
				}

				for _, f := range files {
					header := tar.Header{
						Name:     f.Name,
						Mode:     0o777,
						Size:     int64(len(f.Contents)),
						Typeflag: tar.TypeReg,
						Format:   tar.FormatGNU,
					}

					if err := tarWriter.WriteHeader(&header); err != nil {
						return nil, err
					}

					if _, err := tarWriter.Write([]byte(f.Contents)); err != nil {
						return nil, err
					}

					if err := tarWriter.Close(); err != nil {
						return nil, err
					}
				}

				reader := bytes.NewReader(buf.Bytes())

				return reader, nil
			},
			// }
			ExpectedEchoOutput: "this is from the archive",
		},
		{
			Name: "test build from context archive and be able to use files in it",
			ContextArchive: func() (io.ReadSeeker, error) {
				var buf bytes.Buffer
				tarWriter := tar.NewWriter(&buf)
				files := []struct {
					Name     string
					Contents string
				}{
					{
						Name:     "say_hi.sh",
						Contents: `echo hi this is from the say_hi.sh file!`,
					},
					{
						Name: "Dockerfile",
						Contents: `FROM docker.io/alpine
								WORKDIR /app
								COPY . .
								CMD ["sh", "./say_hi.sh"]`,
					},
				}

				for _, f := range files {
					header := tar.Header{
						Name:     f.Name,
						Mode:     0o0777,
						Size:     int64(len(f.Contents)),
						Typeflag: tar.TypeReg,
						Format:   tar.FormatGNU,
					}

					if err := tarWriter.WriteHeader(&header); err != nil {
						return nil, err
					}

					if _, err := tarWriter.Write([]byte(f.Contents)); err != nil {
						return nil, err
					}
				}

				if err := tarWriter.Close(); err != nil {
					return nil, err
				}

				reader := bytes.NewReader(buf.Bytes())

				return reader, nil
			},
			ExpectedEchoOutput: "hi this is from the say_hi.sh file!",
		},
		{
			Name:               "test building from a context on the filesystem",
			ContextPath:        "./testdata",
			Dockerfile:         "echo.Dockerfile",
			ExpectedEchoOutput: "this is from the echo test Dockerfile",
			ContextArchive: func() (io.ReadSeeker, error) {
				return nil, nil
			},
		},
		{
			Name:        "it should error if neither a context nor a context archive are specified",
			ContextPath: "",
			ContextArchive: func() (io.ReadSeeker, error) {
				return nil, nil
			},
			ExpectedError: "create container: you must specify either a build context or an image",
		},
	}

	for _, testCase := range testCases {
		testCase := testCase
		t.Run(testCase.Name, func(t *testing.T) {
			t.Parallel()
			ctx := context.Background()
			a, err := testCase.ContextArchive()
			require.NoError(t, err)

			req := testcontainers.Request{
				FromDockerfile: testcontainers.FromDockerfile{
					ContextArchive: a,
					Context:        testCase.ContextPath,
					Dockerfile:     testCase.Dockerfile,
				},
				WaitingFor: wait.ForLog(testCase.ExpectedEchoOutput).WithStartupTimeout(1 * time.Minute),
				Started:    true,
			}

<<<<<<< HEAD
			c, err := testcontainers.Run(ctx, req)

			defer testcontainers.TerminateContainerOnEnd(t, ctx, c)
=======
			c, err := testcontainers.GenericContainer(ctx, testcontainers.GenericContainerRequest{
				ContainerRequest: req,
				Started:          true,
			})
			testcontainers.CleanupContainer(t, c)
>>>>>>> b60497e9

			if testCase.ExpectedError != "" {
				require.EqualError(t, err, testCase.ExpectedError)
				return
			}

			require.NoError(t, err)
		})
	}
}

func TestGetLogsFromFailedContainer(t *testing.T) {
	ctx := context.Background()
	// directDockerHubReference {
	req := testcontainers.Request{
		Image:      "docker.io/alpine",
		Cmd:        []string{"echo", "-n", "I was not expecting this"},
		WaitingFor: wait.ForLog("I was expecting this").WithStartupTimeout(5 * time.Second),
		Started:    true,
	}
	// }

<<<<<<< HEAD
	c, err := testcontainers.Run(ctx, req)
	testcontainers.TerminateContainerOnEnd(t, ctx, c)
=======
	c, err := testcontainers.GenericContainer(ctx, testcontainers.GenericContainerRequest{
		ContainerRequest: req,
		Started:          true,
	})
	testcontainers.CleanupContainer(t, c)
>>>>>>> b60497e9
	require.Error(t, err)
	require.Contains(t, err.Error(), "container exited with code 0")

	logs, logErr := c.Logs(ctx)
	require.NoError(t, logErr)

	b, err := io.ReadAll(logs)
	require.NoError(t, err)

	log := string(b)
	require.Contains(t, log, "I was not expecting this")
}

type errorSubstitutor struct{}

var errSubstitution = errors.New("substitution error")

// Description returns a description of what is expected from this Substitutor,
// which is used in logs.
func (s errorSubstitutor) Description() string {
	return "errorSubstitutor"
}

// Substitute returns the original image, but returns an error
func (s errorSubstitutor) Substitute(img string) (string, error) {
	return img, errSubstitution
}

func TestImageSubstitutors(t *testing.T) {
	tests := []struct {
		name          string
		image         string // must be a valid image, as the test will try to create a container from it
		substitutors  []image.Substitutor
		expectedImage string
		expectedError error
	}{
		{
			name:          "No substitutors",
			image:         "alpine",
			expectedImage: "alpine",
		},
		{
			name:          "Noop substitutor",
			image:         "alpine",
			substitutors:  []image.Substitutor{image.NoopSubstitutor{}},
			expectedImage: "alpine",
		},
		{
			name:          "Prepend namespace",
			image:         "alpine",
			substitutors:  []image.Substitutor{image.DockerSubstitutor{}},
			expectedImage: "docker.io/alpine",
		},
		{
			name:          "Substitution with error",
			image:         "alpine",
			substitutors:  []image.Substitutor{errorSubstitutor{}},
			expectedImage: "alpine",
			expectedError: errSubstitution,
		},
	}

	for _, test := range tests {
		t.Run(test.name, func(t *testing.T) {
			ctx := context.Background()
			req := testcontainers.Request{
				Image:             test.image,
				ImageSubstitutors: test.substitutors,
				Started:           true,
			}

<<<<<<< HEAD
			ctr, err := testcontainers.Run(ctx, req)
=======
			ctr, err := testcontainers.GenericContainer(ctx, testcontainers.GenericContainerRequest{
				ContainerRequest: req,
				Started:          true,
			})
			testcontainers.CleanupContainer(t, ctr)
>>>>>>> b60497e9
			if test.expectedError != nil {
				require.ErrorIs(t, err, test.expectedError)
				return
			}

<<<<<<< HEAD
			if err != nil {
				t.Fatal(err)
			}
			defer func() {
				testcontainers.TerminateContainerOnEnd(t, ctx, ctr)
			}()

			assert.Equal(t, test.expectedImage, ctr.Image)
=======
			require.NoError(t, err)

			// enforce the concrete type, as GenericContainer returns an interface,
			// which will be changed in future implementations of the library
			dockerContainer := ctr.(*testcontainers.DockerContainer)
			assert.Equal(t, test.expectedImage, dockerContainer.Image)
>>>>>>> b60497e9
		})
	}
}

func TestShouldStartContainersInParallel(t *testing.T) {
	ctx, cancel := context.WithTimeout(context.Background(), 1*time.Minute)
	t.Cleanup(cancel)

	for i := 0; i < 3; i++ {
		i := i
		t.Run(fmt.Sprintf("iteration_%d", i), func(t *testing.T) {
			t.Parallel()

			req := testcontainers.Request{
				Image:        nginxAlpineImage,
				ExposedPorts: []string{nginxDefaultPort},
				WaitingFor:   wait.ForHTTP("/").WithStartupTimeout(10 * time.Second),
				Started:      true,
			}
<<<<<<< HEAD
			ctr, err := testcontainers.Run(ctx, req)
			if err != nil {
				t.Fatalf("could not start container: %v", err)
			}
			// mappedPort {
			port, err := ctr.MappedPort(ctx, nginxDefaultPort)
			// }
			if err != nil {
				t.Fatalf("could not get mapped port: %v", err)
			}

			testcontainers.TerminateContainerOnEnd(t, ctx, ctr)
=======
			ctr, err := testcontainers.GenericContainer(ctx, testcontainers.GenericContainerRequest{
				ContainerRequest: req,
				Started:          true,
			})
			testcontainers.CleanupContainer(t, ctr)
			require.NoError(t, err)

			// mappedPort {
			port, err := ctr.MappedPort(ctx, nginxDefaultPort)
			// }
			require.NoError(t, err)
>>>>>>> b60497e9

			t.Logf("Parallel container [iteration_%d] listening on %d\n", i, port.Int())
		})
	}
<<<<<<< HEAD
=======
}

func ExampleGenericContainer_withSubstitutors() {
	ctx := context.Background()

	// applyImageSubstitutors {
	ctr, err := testcontainers.GenericContainer(ctx, testcontainers.GenericContainerRequest{
		ContainerRequest: testcontainers.ContainerRequest{
			Image:             "alpine:latest",
			ImageSubstitutors: []testcontainers.ImageSubstitutor{dockerImageSubstitutor{}},
		},
		Started: true,
	})
	defer func() {
		if err := testcontainers.TerminateContainer(ctr); err != nil {
			log.Printf("failed to terminate container: %s", err)
		}
	}()

	// }
	if err != nil {
		log.Printf("could not start container: %v", err)
		return
	}

	// enforce the concrete type, as GenericContainer returns an interface,
	// which will be changed in future implementations of the library
	dockerContainer := ctr.(*testcontainers.DockerContainer)

	fmt.Println(dockerContainer.Image)

	// Output: docker.io/alpine:latest
>>>>>>> b60497e9
}<|MERGE_RESOLUTION|>--- conflicted
+++ resolved
@@ -287,17 +287,8 @@
 				Started:    true,
 			}
 
-<<<<<<< HEAD
 			c, err := testcontainers.Run(ctx, req)
-
-			defer testcontainers.TerminateContainerOnEnd(t, ctx, c)
-=======
-			c, err := testcontainers.GenericContainer(ctx, testcontainers.GenericContainerRequest{
-				ContainerRequest: req,
-				Started:          true,
-			})
 			testcontainers.CleanupContainer(t, c)
->>>>>>> b60497e9
 
 			if testCase.ExpectedError != "" {
 				require.EqualError(t, err, testCase.ExpectedError)
@@ -320,16 +311,8 @@
 	}
 	// }
 
-<<<<<<< HEAD
 	c, err := testcontainers.Run(ctx, req)
-	testcontainers.TerminateContainerOnEnd(t, ctx, c)
-=======
-	c, err := testcontainers.GenericContainer(ctx, testcontainers.GenericContainerRequest{
-		ContainerRequest: req,
-		Started:          true,
-	})
 	testcontainers.CleanupContainer(t, c)
->>>>>>> b60497e9
 	require.Error(t, err)
 	require.Contains(t, err.Error(), "container exited with code 0")
 
@@ -401,37 +384,16 @@
 				Started:           true,
 			}
 
-<<<<<<< HEAD
 			ctr, err := testcontainers.Run(ctx, req)
-=======
-			ctr, err := testcontainers.GenericContainer(ctx, testcontainers.GenericContainerRequest{
-				ContainerRequest: req,
-				Started:          true,
-			})
 			testcontainers.CleanupContainer(t, ctr)
->>>>>>> b60497e9
 			if test.expectedError != nil {
 				require.ErrorIs(t, err, test.expectedError)
 				return
 			}
 
-<<<<<<< HEAD
-			if err != nil {
-				t.Fatal(err)
-			}
-			defer func() {
-				testcontainers.TerminateContainerOnEnd(t, ctx, ctr)
-			}()
+			require.NoError(t, err)
 
 			assert.Equal(t, test.expectedImage, ctr.Image)
-=======
-			require.NoError(t, err)
-
-			// enforce the concrete type, as GenericContainer returns an interface,
-			// which will be changed in future implementations of the library
-			dockerContainer := ctr.(*testcontainers.DockerContainer)
-			assert.Equal(t, test.expectedImage, dockerContainer.Image)
->>>>>>> b60497e9
 		})
 	}
 }
@@ -451,24 +413,7 @@
 				WaitingFor:   wait.ForHTTP("/").WithStartupTimeout(10 * time.Second),
 				Started:      true,
 			}
-<<<<<<< HEAD
 			ctr, err := testcontainers.Run(ctx, req)
-			if err != nil {
-				t.Fatalf("could not start container: %v", err)
-			}
-			// mappedPort {
-			port, err := ctr.MappedPort(ctx, nginxDefaultPort)
-			// }
-			if err != nil {
-				t.Fatalf("could not get mapped port: %v", err)
-			}
-
-			testcontainers.TerminateContainerOnEnd(t, ctx, ctr)
-=======
-			ctr, err := testcontainers.GenericContainer(ctx, testcontainers.GenericContainerRequest{
-				ContainerRequest: req,
-				Started:          true,
-			})
 			testcontainers.CleanupContainer(t, ctr)
 			require.NoError(t, err)
 
@@ -476,44 +421,8 @@
 			port, err := ctr.MappedPort(ctx, nginxDefaultPort)
 			// }
 			require.NoError(t, err)
->>>>>>> b60497e9
 
 			t.Logf("Parallel container [iteration_%d] listening on %d\n", i, port.Int())
 		})
 	}
-<<<<<<< HEAD
-=======
-}
-
-func ExampleGenericContainer_withSubstitutors() {
-	ctx := context.Background()
-
-	// applyImageSubstitutors {
-	ctr, err := testcontainers.GenericContainer(ctx, testcontainers.GenericContainerRequest{
-		ContainerRequest: testcontainers.ContainerRequest{
-			Image:             "alpine:latest",
-			ImageSubstitutors: []testcontainers.ImageSubstitutor{dockerImageSubstitutor{}},
-		},
-		Started: true,
-	})
-	defer func() {
-		if err := testcontainers.TerminateContainer(ctr); err != nil {
-			log.Printf("failed to terminate container: %s", err)
-		}
-	}()
-
-	// }
-	if err != nil {
-		log.Printf("could not start container: %v", err)
-		return
-	}
-
-	// enforce the concrete type, as GenericContainer returns an interface,
-	// which will be changed in future implementations of the library
-	dockerContainer := ctr.(*testcontainers.DockerContainer)
-
-	fmt.Println(dockerContainer.Image)
-
-	// Output: docker.io/alpine:latest
->>>>>>> b60497e9
 }