--- conflicted
+++ resolved
@@ -289,29 +289,13 @@
 				Started:    true,
 			}
 
-<<<<<<< HEAD
 			c, err := testcontainers.Run(ctx, req)
-			switch {
-			case testCase.ExpectedError != nil && err != nil:
-				if testCase.ExpectedError.Error() != err.Error() {
-					t.Fatalf("unexpected error: %s, was expecting %s", err.Error(), testCase.ExpectedError.Error())
-				}
-			case err != nil:
-				t.Fatal(err)
-			default:
-				testcontainers.TerminateContainerOnEnd(t, ctx, c)
-=======
-			c, err := testcontainers.GenericContainer(ctx, testcontainers.GenericContainerRequest{
-				ContainerRequest: req,
-				Started:          true,
-			})
-
-			defer terminateContainerOnEnd(t, ctx, c)
+
+			defer testcontainers.TerminateContainerOnEnd(t, ctx, c)
 
 			if testCase.ExpectedError != "" {
 				require.EqualError(t, err, testCase.ExpectedError)
 				return
->>>>>>> 82838e21
 			}
 
 			require.NoError(t, err)
