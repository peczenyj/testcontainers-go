--- conflicted
+++ resolved
@@ -28,19 +28,11 @@
 		},
 		Started: true,
 	}
-<<<<<<< HEAD
-
 	ctr, err := testcontainers.Run(ctx, req)
-=======
-	container, err := testcontainers.GenericContainer(ctx, testcontainers.GenericContainerRequest{
-		ContainerRequest: req,
-		Started:          true,
-	})
 	var toxiC *toxiproxyContainer
-	if container != nil {
-		toxiC = &toxiproxyContainer{Container: container}
+	if ctr != nil {
+		toxiC = &toxiproxyContainer{DockerContainer: ctr}
 	}
->>>>>>> b60497e9
 	if err != nil {
 		return toxiC, err
 	}
@@ -57,9 +49,5 @@
 
 	toxiC.URI = fmt.Sprintf("%s:%s", hostIP, mappedPort.Port())
 
-<<<<<<< HEAD
-	return &toxiproxyContainer{DockerContainer: ctr, URI: uri}, nil
-=======
 	return toxiC, nil
->>>>>>> b60497e9
 }