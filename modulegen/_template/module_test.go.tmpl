{{ $entrypoint := Entrypoint }}{{ $image := Image }}{{ $lower := ToLower }}{{ $title := Title }}package {{ $lower }}_test

import (
	"context"
	"testing"

	"github.com/stretchr/testify/require"

	"github.com/testcontainers/testcontainers-go/{{ ParentDir }}/{{ $lower }}"
)

func Test{{ $title }}(t *testing.T) {
	ctx := context.Background()

	ctr, err := {{ $lower }}.{{ $entrypoint }}(ctx, "{{ $image }}")
<<<<<<< HEAD
	if err != nil {
		t.Fatal(err)
	}

	// Clean up the container after the test is complete
	t.Cleanup(func() {
		if err := conctrainer.Terminate(ctx); err != nil {
			t.Fatalf("failed to terminate container: %s", err)
		}
	})
=======
	testcontainers.CleanupContainer(t, ctr)
	require.NoError(t, err)
>>>>>>> b60497e9

	// perform assertions
}<|MERGE_RESOLUTION|>--- conflicted
+++ resolved
@@ -13,21 +13,8 @@
 	ctx := context.Background()
 
 	ctr, err := {{ $lower }}.{{ $entrypoint }}(ctx, "{{ $image }}")
-<<<<<<< HEAD
-	if err != nil {
-		t.Fatal(err)
-	}
-
-	// Clean up the container after the test is complete
-	t.Cleanup(func() {
-		if err := conctrainer.Terminate(ctx); err != nil {
-			t.Fatalf("failed to terminate container: %s", err)
-		}
-	})
-=======
 	testcontainers.CleanupContainer(t, ctr)
 	require.NoError(t, err)
->>>>>>> b60497e9
 
 	// perform assertions
 }