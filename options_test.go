package testcontainers_test

import (
	"context"
	"io"
	"testing"

	"github.com/stretchr/testify/assert"
	"github.com/stretchr/testify/require"

	"github.com/testcontainers/testcontainers-go"
	"github.com/testcontainers/testcontainers-go/exec"
	tclog "github.com/testcontainers/testcontainers-go/log"
	"github.com/testcontainers/testcontainers-go/wait"
)

func TestOverrideRequest(t *testing.T) {
	req := testcontainers.Request{
		Env: map[string]string{
			"BAR": "BAR",
		},
		Image:        "foo",
		ExposedPorts: []string{"12345/tcp"},
		WaitingFor: wait.ForNop(
			func(ctx context.Context, target wait.StrategyTarget) error {
				return nil
			},
		),
		Networks: []string{"foo", "bar", "baaz"},
		NetworkAliases: map[string][]string{
			"foo": {"foo0", "foo1", "foo2", "foo3"},
		},
	}

	toBeMergedRequest := testcontainers.Request{
		Env: map[string]string{
			"FOO": "FOO",
		},
		Image:        "bar",
		ExposedPorts: []string{"67890/tcp"},
		Networks:     []string{"foo1", "bar1"},
		NetworkAliases: map[string][]string{
			"foo1": {"bar"},
		},
		WaitingFor: wait.ForLog("foo"),
	}

	// the toBeMergedRequest should be merged into the req
	err := testcontainers.CustomizeRequest(toBeMergedRequest)(&req)
	require.NoError(t, err)

	// toBeMergedRequest should not be changed
	assert.Equal(t, "", toBeMergedRequest.Env["BAR"])
	assert.Len(t, toBeMergedRequest.ExposedPorts, 1)
	assert.Equal(t, "67890/tcp", toBeMergedRequest.ExposedPorts[0])

	// req should be merged with toBeMergedRequest
	assert.Equal(t, "FOO", req.Env["FOO"])
	assert.Equal(t, "BAR", req.Env["BAR"])
	assert.Equal(t, "bar", req.Image)
	assert.Equal(t, []string{"12345/tcp", "67890/tcp"}, req.ExposedPorts)
	assert.Equal(t, []string{"foo", "bar", "baaz", "foo1", "bar1"}, req.Networks)
	assert.Equal(t, []string{"foo0", "foo1", "foo2", "foo3"}, req.NetworkAliases["foo"])
	assert.Equal(t, []string{"bar"}, req.NetworkAliases["foo1"])
	assert.Equal(t, wait.ForLog("foo"), req.WaitingFor)
}

type msgsLogConsumer struct {
	msgs []string
}

// Accept prints the log to stdout
func (lc *msgsLogConsumer) Accept(l tclog.Log) {
	lc.msgs = append(lc.msgs, string(l.Content))
}

func TestWithLogConsumers(t *testing.T) {
	req := testcontainers.Request{
		Image:      "mysql:8.0.36",
		WaitingFor: wait.ForLog("port: 3306  MySQL Community Server - GPL"),
		Started:    true,
	}

	lc1 := &msgsLogConsumer{}
	lc2 := &msgsLogConsumer{}

	err := testcontainers.WithLogConsumers(lc1, lc2)(&req)
	require.NoError(t, err)

<<<<<<< HEAD
	c, err := testcontainers.Run(context.Background(), req)
=======
	ctx := context.Background()
	c, err := testcontainers.GenericContainer(ctx, req)
	testcontainers.CleanupContainer(t, c)
>>>>>>> b60497e9
	// we expect an error because the MySQL environment variables are not set
	// but this is expected because we just want to test the log consumer
	require.EqualError(t, err, "failed to start container: container exited with code 1")
	// c might be not nil even on error
	testcontainers.TerminateContainerOnEnd(t, context.Background(), c)

	assert.NotEmpty(t, lc1.msgs)
	assert.NotEmpty(t, lc2.msgs)
	assert.Equal(t, lc1.msgs, lc2.msgs)
}

func TestWithStartupCommand(t *testing.T) {
	req := testcontainers.Request{
		Image:      "alpine",
		Entrypoint: []string{"tail", "-f", "/dev/null"},
		Started:    true,
	}

	testExec := testcontainers.NewRawCommand([]string{"touch", "/tmp/.testcontainers"})

	err := testcontainers.WithStartupCommand(testExec)(&req)
	require.NoError(t, err)

	assert.Len(t, req.LifecycleHooks, 1)
	assert.Len(t, req.LifecycleHooks[0].PostStarts, 1)

<<<<<<< HEAD
	c, err := testcontainers.Run(context.Background(), req)
=======
	c, err := testcontainers.GenericContainer(context.Background(), req)
	testcontainers.CleanupContainer(t, c)
>>>>>>> b60497e9
	require.NoError(t, err)

	_, reader, err := c.Exec(context.Background(), []string{"ls", "/tmp/.testcontainers"}, exec.Multiplexed())
	require.NoError(t, err)

	content, err := io.ReadAll(reader)
	require.NoError(t, err)
	assert.Equal(t, "/tmp/.testcontainers\n", string(content))
}

func TestWithAfterReadyCommand(t *testing.T) {
	req := testcontainers.Request{
		Image:      "alpine",
		Entrypoint: []string{"tail", "-f", "/dev/null"},
		Started:    true,
	}

	testExec := testcontainers.NewRawCommand([]string{"touch", "/tmp/.testcontainers"})

	err := testcontainers.WithAfterReadyCommand(testExec)(&req)
	require.NoError(t, err)

	assert.Len(t, req.LifecycleHooks, 1)
	assert.Len(t, req.LifecycleHooks[0].PostReadies, 1)

<<<<<<< HEAD
	c, err := testcontainers.Run(context.Background(), req)
=======
	c, err := testcontainers.GenericContainer(context.Background(), req)
	testcontainers.CleanupContainer(t, c)
>>>>>>> b60497e9
	require.NoError(t, err)

	_, reader, err := c.Exec(context.Background(), []string{"ls", "/tmp/.testcontainers"}, exec.Multiplexed())
	require.NoError(t, err)

	content, err := io.ReadAll(reader)
	require.NoError(t, err)
	assert.Equal(t, "/tmp/.testcontainers\n", string(content))
}

func TestWithEnv(t *testing.T) {
	tests := map[string]struct {
		req    *testcontainers.Request
		env    map[string]string
		expect map[string]string
	}{
		"add": {
			req: &testcontainers.Request{
				Env: map[string]string{"KEY1": "VAL1"},
			},
			env: map[string]string{"KEY2": "VAL2"},
			expect: map[string]string{
				"KEY1": "VAL1",
				"KEY2": "VAL2",
			},
		},
		"add-nil": {
			req:    &testcontainers.Request{},
			env:    map[string]string{"KEY2": "VAL2"},
			expect: map[string]string{"KEY2": "VAL2"},
		},
		"override": {
			req: &testcontainers.Request{
				Env: map[string]string{
					"KEY1": "VAL1",
					"KEY2": "VAL2",
				},
			},
			env: map[string]string{"KEY2": "VAL3"},
			expect: map[string]string{
				"KEY1": "VAL1",
				"KEY2": "VAL3",
			},
		},
	}

	for name, tc := range tests {
		t.Run(name, func(t *testing.T) {
			opt := testcontainers.WithEnv(tc.env)
			require.NoError(t, opt.Customize(tc.req))
			require.Equal(t, tc.expect, tc.req.Env)
		})
	}
}

func TestWithHostPortAccess(t *testing.T) {
	tests := []struct {
		name      string
		req       *testcontainers.Request
		hostPorts []int
		expect    []int
	}{
		{
			name: "add to existing",
			req: &testcontainers.Request{
				HostAccessPorts: []int{1, 2},
			},
			hostPorts: []int{3, 4},
			expect:    []int{1, 2, 3, 4},
		},
		{
			name:      "add to nil",
			req:       &testcontainers.Request{},
			hostPorts: []int{3, 4},
			expect:    []int{3, 4},
		},
	}

	for _, tc := range tests {
		t.Run(tc.name, func(t *testing.T) {
			opt := testcontainers.WithHostPortAccess(tc.hostPorts...)
			require.NoError(t, opt.Customize(tc.req))
			require.Equal(t, tc.expect, tc.req.HostAccessPorts)
		})
	}
}<|MERGE_RESOLUTION|>--- conflicted
+++ resolved
@@ -87,18 +87,11 @@
 	err := testcontainers.WithLogConsumers(lc1, lc2)(&req)
 	require.NoError(t, err)
 
-<<<<<<< HEAD
 	c, err := testcontainers.Run(context.Background(), req)
-=======
-	ctx := context.Background()
-	c, err := testcontainers.GenericContainer(ctx, req)
 	testcontainers.CleanupContainer(t, c)
->>>>>>> b60497e9
 	// we expect an error because the MySQL environment variables are not set
 	// but this is expected because we just want to test the log consumer
 	require.EqualError(t, err, "failed to start container: container exited with code 1")
-	// c might be not nil even on error
-	testcontainers.TerminateContainerOnEnd(t, context.Background(), c)
 
 	assert.NotEmpty(t, lc1.msgs)
 	assert.NotEmpty(t, lc2.msgs)
@@ -120,12 +113,8 @@
 	assert.Len(t, req.LifecycleHooks, 1)
 	assert.Len(t, req.LifecycleHooks[0].PostStarts, 1)
 
-<<<<<<< HEAD
 	c, err := testcontainers.Run(context.Background(), req)
-=======
-	c, err := testcontainers.GenericContainer(context.Background(), req)
 	testcontainers.CleanupContainer(t, c)
->>>>>>> b60497e9
 	require.NoError(t, err)
 
 	_, reader, err := c.Exec(context.Background(), []string{"ls", "/tmp/.testcontainers"}, exec.Multiplexed())
@@ -151,12 +140,8 @@
 	assert.Len(t, req.LifecycleHooks, 1)
 	assert.Len(t, req.LifecycleHooks[0].PostReadies, 1)
 
-<<<<<<< HEAD
 	c, err := testcontainers.Run(context.Background(), req)
-=======
-	c, err := testcontainers.GenericContainer(context.Background(), req)
 	testcontainers.CleanupContainer(t, c)
->>>>>>> b60497e9
 	require.NoError(t, err)
 
 	_, reader, err := c.Exec(context.Background(), []string{"ls", "/tmp/.testcontainers"}, exec.Multiplexed())
