--- conflicted
+++ resolved
@@ -67,11 +67,7 @@
 func (suite *AuthNSuite) TestConnectionString() {
 	ctx := context.Background()
 
-<<<<<<< HEAD
-	ctr, err := cockroachdb.RunContainer(ctx, suite.opts...)
-=======
-	container, err := cockroachdb.Run(ctx, "cockroachdb/cockroach:latest-v23.1", suite.opts...)
->>>>>>> 8e4728b7
+	ctr, err := cockroachdb.Run(ctx, "cockroachdb/cockroach:latest-v23.1", suite.opts...)
 	suite.Require().NoError(err)
 
 	suite.T().Cleanup(func() {
@@ -109,11 +105,7 @@
 			opts := suite.opts
 			opts = append(opts, input.opts...)
 
-<<<<<<< HEAD
-			ctr, err := cockroachdb.RunContainer(ctx, opts...)
-=======
-			container, err := cockroachdb.Run(ctx, "cockroachdb/cockroach:latest-v23.1", opts...)
->>>>>>> 8e4728b7
+			ctr, err := cockroachdb.Run(ctx, "cockroachdb/cockroach:latest-v23.1", opts...)
 			suite.Require().NoError(err)
 
 			suite.T().Cleanup(func() {
@@ -134,11 +126,7 @@
 func (suite *AuthNSuite) TestQuery() {
 	ctx := context.Background()
 
-<<<<<<< HEAD
-	ctr, err := cockroachdb.RunContainer(ctx, suite.opts...)
-=======
-	container, err := cockroachdb.Run(ctx, "cockroachdb/cockroach:latest-v23.1", suite.opts...)
->>>>>>> 8e4728b7
+	ctr, err := cockroachdb.Run(ctx, "cockroachdb/cockroach:latest-v23.1", suite.opts...)
 	suite.Require().NoError(err)
 
 	suite.T().Cleanup(func() {
@@ -171,11 +159,7 @@
 
 		// This will never match a log statement
 		suite.opts = append(suite.opts, testcontainers.WithWaitStrategyAndDeadline(time.Millisecond*250, wait.ForLog("Won't Exist In Logs")))
-<<<<<<< HEAD
-		ctr, err := cockroachdb.RunContainer(ctx, suite.opts...)
-=======
-		container, err := cockroachdb.Run(ctx, "cockroachdb/cockroach:latest-v23.1", suite.opts...)
->>>>>>> 8e4728b7
+		ctr, err := cockroachdb.Run(ctx, "cockroachdb/cockroach:latest-v23.1", suite.opts...)
 
 		suite.Require().ErrorIs(err, context.DeadlineExceeded)
 		suite.T().Cleanup(func() {
@@ -191,11 +175,7 @@
 
 		// This will timeout as we didn't give enough time for intialization, but would have succeeded otherwise
 		suite.opts = append(suite.opts, testcontainers.WithWaitStrategyAndDeadline(time.Millisecond*20, wait.ForLog(nodeStartUpCompleted)))
-<<<<<<< HEAD
-		ctr, err := cockroachdb.RunContainer(ctx, suite.opts...)
-=======
-		container, err := cockroachdb.Run(ctx, "cockroachdb/cockroach:latest-v23.1", suite.opts...)
->>>>>>> 8e4728b7
+		ctr, err := cockroachdb.Run(ctx, "cockroachdb/cockroach:latest-v23.1", suite.opts...)
 
 		suite.Require().ErrorIs(err, context.DeadlineExceeded)
 		suite.T().Cleanup(func() {
@@ -211,11 +191,7 @@
 
 		// This will succeed
 		suite.opts = append(suite.opts, testcontainers.WithWaitStrategyAndDeadline(time.Second*60, wait.ForLog(nodeStartUpCompleted)))
-<<<<<<< HEAD
-		ctr, err := cockroachdb.RunContainer(ctx, suite.opts...)
-=======
-		container, err := cockroachdb.Run(ctx, "cockroachdb/cockroach:latest-v23.1", suite.opts...)
->>>>>>> 8e4728b7
+		ctr, err := cockroachdb.Run(ctx, "cockroachdb/cockroach:latest-v23.1", suite.opts...)
 		suite.Require().NoError(err)
 
 		conn, err := conn(ctx, ctr)
@@ -237,11 +213,7 @@
 
 		// This will succeed
 		suite.opts = append(suite.opts, testcontainers.WithWaitStrategyAndDeadline(time.Second*60, wait.ForHTTP("/health").WithPort("8080/tcp")))
-<<<<<<< HEAD
-		ctr, err := cockroachdb.RunContainer(ctx, suite.opts...)
-=======
-		container, err := cockroachdb.Run(ctx, "cockroachdb/cockroach:latest-v23.1", suite.opts...)
->>>>>>> 8e4728b7
+		ctr, err := cockroachdb.Run(ctx, "cockroachdb/cockroach:latest-v23.1", suite.opts...)
 		suite.Require().NoError(err)
 
 		conn, err := conn(ctx, ctr)
