--- conflicted
+++ resolved
@@ -39,22 +39,10 @@
 	return fmt.Sprintf("%s/playground", endpoint), nil
 }
 
-// Deprecated: use Run instead
-// RunContainer creates an instance of the OpenFGA container type
-<<<<<<< HEAD
-func RunContainer(ctx context.Context, opts ...testcontainers.RequestCustomizer) (*Container, error) {
+// Run creates an instance of the OpenFGA container type
+func Run(ctx context.Context, img string, opts ...testcontainers.RequestCustomizer) (*Container, error) {
 	req := testcontainers.Request{
-		Image:        "openfga/openfga:v1.5.0",
-=======
-func RunContainer(ctx context.Context, opts ...testcontainers.ContainerCustomizer) (*OpenFGAContainer, error) {
-	return Run(ctx, "openfga/openfga:v1.5.0", opts...)
-}
-
-// Run creates an instance of the OpenFGA container type
-func Run(ctx context.Context, img string, opts ...testcontainers.ContainerCustomizer) (*OpenFGAContainer, error) {
-	req := testcontainers.ContainerRequest{
 		Image:        img,
->>>>>>> 8e4728b7
 		Cmd:          []string{"run"},
 		ExposedPorts: []string{"3000/tcp", "8080/tcp", "8081/tcp"},
 		WaitingFor: wait.ForAll(
