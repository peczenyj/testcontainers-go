--- conflicted
+++ resolved
@@ -67,11 +67,7 @@
 func TestS3(t *testing.T) {
 	ctx := context.Background()
 
-<<<<<<< HEAD
-	ctr, err := localstack.RunContainer(ctx)
-=======
-	container, err := localstack.Run(ctx, "localstack/localstack:1.4.0")
->>>>>>> 8e4728b7
+	ctr, err := localstack.Run(ctx, "localstack/localstack:1.4.0")
 	require.NoError(t, err)
 
 	s3Client, err := s3Client(ctx, ctr)
