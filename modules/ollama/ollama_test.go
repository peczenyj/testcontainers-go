package ollama_test

import (
	"context"
	"fmt"
	"io"
	"log"
	"net/http"
	"strings"
	"testing"

	"github.com/google/uuid"

	"github.com/testcontainers/testcontainers-go/exec"
	"github.com/testcontainers/testcontainers-go/modules/ollama"
)

func TestOllama(t *testing.T) {
	ctx := context.Background()

<<<<<<< HEAD
	ctr, err := ollama.RunContainer(ctx, testcontainers.WithImage("ollama/ollama:0.1.25"))
=======
	container, err := ollama.Run(ctx, "ollama/ollama:0.1.25")
>>>>>>> 8e4728b7
	if err != nil {
		t.Fatal(err)
	}

	// Clean up the container after the test is complete
	t.Cleanup(func() {
		if err := ctr.Terminate(ctx); err != nil {
			t.Fatalf("failed to terminate container: %s", err)
		}
	})

	t.Run("ConnectionString", func(t *testing.T) {
		// connectionString {
		connectionStr, err := ctr.ConnectionString(ctx)
		// }
		if err != nil {
			t.Fatal(err)
		}

		httpClient := &http.Client{}
		resp, err := httpClient.Get(connectionStr)
		if err != nil {
			t.Fatal(err)
		}
		defer resp.Body.Close()

		if resp.StatusCode != http.StatusOK {
			t.Fatalf("expected status code 200, got %d", resp.StatusCode)
		}
	})

	t.Run("Pull and Run Model", func(t *testing.T) {
		model := "all-minilm"

		_, _, err = ctr.Exec(context.Background(), []string{"ollama", "pull", model})
		if err != nil {
			log.Fatalf("failed to pull model %s: %s", model, err)
		}

		_, _, err = ctr.Exec(context.Background(), []string{"ollama", "run", model})
		if err != nil {
			log.Fatalf("failed to run model %s: %s", model, err)
		}

		assertLoadedModel(t, ctr)
	})

	t.Run("Commit to image including model", func(t *testing.T) {
		// commitOllamaContainer {

		// Defining the target image name based on the default image and a random string.
		// Users can change the way this is generated, but it should be unique.
		targetImage := fmt.Sprintf("%s-%s", ollama.DefaultOllamaImage, strings.ToLower(uuid.New().String()[:4]))

		err := ctr.Commit(context.Background(), targetImage)
		// }
		if err != nil {
			t.Fatal(err)
		}

		newOllamaContainer, err := ollama.Run(
			context.Background(),
			targetImage,
		)
		if err != nil {
			t.Fatal(err)
		}
		t.Cleanup(func() {
			if err := newOllamaContainer.Terminate(context.Background()); err != nil {
				t.Fatalf("failed to terminate container: %s", err)
			}
		})

		assertLoadedModel(t, newOllamaContainer)
	})
}

// assertLoadedModel checks if the model is loaded in the container.
// For that, it checks if the response of the /api/tags endpoint
// contains the model name.
func assertLoadedModel(t *testing.T, c *ollama.Container) {
	url, err := c.ConnectionString(context.Background())
	if err != nil {
		t.Fatal(err)
	}

	httpCli := &http.Client{}

	resp, err := httpCli.Get(url + "/api/tags")
	if err != nil {
		t.Fatal(err)
	}
	defer resp.Body.Close()

	if resp.StatusCode != http.StatusOK {
		t.Fatalf("expected status code 200, got %d", resp.StatusCode)
	}

	bs, err := io.ReadAll(resp.Body)
	if err != nil {
		t.Fatal(err)
	}

	if !strings.Contains(string(bs), "all-minilm") {
		t.Fatalf("expected response to contain all-minilm, got %s", string(bs))
	}
}

func TestRunContainer_withModel_error(t *testing.T) {
	ctx := context.Background()

	ollamaContainer, err := ollama.Run(
		ctx,
		"ollama/ollama:0.1.25",
	)
	if err != nil {
		t.Fatalf("expected error to be nil, got %s", err)
	}

	model := "non-existent"

	_, _, err = ollamaContainer.Exec(ctx, []string{"ollama", "pull", model})
	if err != nil {
		log.Fatalf("expected nil error, got %s", err)
	}

	// we need to parse the response here to check if the error message is correct
	_, r, err := ollamaContainer.Exec(ctx, []string{"ollama", "run", model}, exec.Multiplexed())
	if err != nil {
		log.Fatalf("expected nil error, got %s", err)
	}

	bs, err := io.ReadAll(r)
	if err != nil {
		t.Fatalf("failed to run %s model: %s", model, err)
	}

	stdOutput := string(bs)
	if !strings.Contains(stdOutput, "Error: pull model manifest: file does not exist") {
		t.Fatalf("expected output to contain %q, got %s", "Error: pull model manifest: file does not exist", stdOutput)
	}
}<|MERGE_RESOLUTION|>--- conflicted
+++ resolved
@@ -18,11 +18,7 @@
 func TestOllama(t *testing.T) {
 	ctx := context.Background()
 
-<<<<<<< HEAD
-	ctr, err := ollama.RunContainer(ctx, testcontainers.WithImage("ollama/ollama:0.1.25"))
-=======
-	container, err := ollama.Run(ctx, "ollama/ollama:0.1.25")
->>>>>>> 8e4728b7
+	ctr, err := ollama.Run(ctx, "ollama/ollama:0.1.25")
 	if err != nil {
 		t.Fatal(err)
 	}
