--- conflicted
+++ resolved
@@ -228,11 +228,7 @@
 	// true
 }
 
-<<<<<<< HEAD
-func assertPlugins(container testcontainers.StartedContainer, plugins ...string) bool {
-=======
-func assertPlugins(container testcontainers.Container, plugins ...string) error {
->>>>>>> b60497e9
+func assertPlugins(container testcontainers.StartedContainer, plugins ...string) error {
 	ctx := context.Background()
 
 	for _, plugin := range plugins {
