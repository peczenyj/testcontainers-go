package elasticsearch

import (
	"context"
	"fmt"
	"io"
	"os"

	"github.com/testcontainers/testcontainers-go"
	"github.com/testcontainers/testcontainers-go/wait"
)

const (
	defaultHTTPPort     = "9200"
	defaultTCPPort      = "9300"
	defaultPassword     = "changeme"
	defaultUsername     = "elastic"
	minimalImageVersion = "7.9.2"
)

const (
	// Deprecated: it will be removed in the next major version
	DefaultBaseImage = "docker.elastic.co/elasticsearch/elasticsearch"
	// Deprecated: it will be removed in the next major version
	DefaultBaseImageOSS = "docker.elastic.co/elasticsearch/elasticsearch-oss"
)

// Container represents the Elasticsearch container type used in the module
type Container struct {
	*testcontainers.DockerContainer
	Settings Options
}

<<<<<<< HEAD
// RunContainer creates an instance of the Elasticsearch container type
func RunContainer(ctx context.Context, opts ...testcontainers.RequestCustomizer) (*Container, error) {
	req := testcontainers.Request{
		Image: fmt.Sprintf("%s:%s", DefaultBaseImage, minimalImageVersion),
		Env: map[string]string{
			"discovery.type": "single-node",
			"cluster.routing.allocation.disk.threshold_enabled": "false",
		},
		ExposedPorts: []string{
			defaultHTTPPort + "/tcp",
			defaultTCPPort + "/tcp",
		},
		// regex that
		//   matches 8.3 JSON logging with started message and some follow up content within the message field
		//   matches 8.0 JSON logging with no whitespace between message field and content
		//   matches 7.x JSON logging with whitespace between message field and content
		//   matches 6.x text logging with node name in brackets and just a 'started' message till the end of the line
		WaitingFor: wait.ForLog(`.*("message":\s?"started(\s|")?.*|]\sstarted\n)`).AsRegexp(),
		LifecycleHooks: []testcontainers.LifecycleHooks{
			{
				// the container needs a post create hook to set the default JVM options in a file
				PostCreates: []testcontainers.CreatedContainerHook{},
				PostReadies: []testcontainers.StartedContainerHook{},
=======
// Deprecated: use Run instead
// RunContainer creates an instance of the Couchbase container type
func RunContainer(ctx context.Context, opts ...testcontainers.ContainerCustomizer) (*ElasticsearchContainer, error) {
	return Run(ctx, "docker.elastic.co/elasticsearch/elasticsearch:7.9.2", opts...)
}

// Run creates an instance of the Elasticsearch container type
func Run(ctx context.Context, img string, opts ...testcontainers.ContainerCustomizer) (*ElasticsearchContainer, error) {
	req := testcontainers.GenericContainerRequest{
		ContainerRequest: testcontainers.ContainerRequest{
			Image: img,
			Env: map[string]string{
				"discovery.type": "single-node",
				"cluster.routing.allocation.disk.threshold_enabled": "false",
			},
			ExposedPorts: []string{
				defaultHTTPPort + "/tcp",
				defaultTCPPort + "/tcp",
			},
			// regex that
			//   matches 8.3 JSON logging with started message and some follow up content within the message field
			//   matches 8.0 JSON logging with no whitespace between message field and content
			//   matches 7.x JSON logging with whitespace between message field and content
			//   matches 6.x text logging with node name in brackets and just a 'started' message till the end of the line
			WaitingFor: wait.ForLog(`.*("message":\s?"started(\s|")?.*|]\sstarted\n)`).AsRegexp(),
			LifecycleHooks: []testcontainers.ContainerLifecycleHooks{
				{
					// the container needs a post create hook to set the default JVM options in a file
					PostCreates: []testcontainers.ContainerHook{},
					PostReadies: []testcontainers.ContainerHook{},
				},
>>>>>>> 8e4728b7
			},
		},

		Started: true,
	}

	// Gather all config options (defaults and then apply provided options)
	settings := defaultOptions()
	for _, opt := range opts {
		if apply, ok := opt.(Option); ok {
			apply(settings)
		}
		if err := opt.Customize(&req); err != nil {
			return nil, err
		}
	}

	// Transfer the certificate settings to the container request
	err := configureCertificate(settings, &req)
	if err != nil {
		return nil, err
	}

	// Transfer the password settings to the container request
	err = configurePassword(settings, &req)
	if err != nil {
		return nil, err
	}

	if isAtLeastVersion(req.Image, 7) {
		req.LifecycleHooks[0].PostCreates = append(req.LifecycleHooks[0].PostCreates, configureJvmOpts)
	}

	ctr, err := testcontainers.Run(ctx, req)
	if err != nil {
		return nil, err
	}

	esContainer := &Container{DockerContainer: ctr, Settings: *settings}

	address, err := configureAddress(ctx, esContainer)
	if err != nil {
		return nil, err
	}

	esContainer.Settings.Address = address

	return esContainer, nil
}

// configureAddress sets the address of the Elasticsearch container.
// If the certificate is set, it will use https as protocol, otherwise http.
func configureAddress(ctx context.Context, c *Container) (string, error) {
	containerPort, err := c.MappedPort(ctx, defaultHTTPPort+"/tcp")
	if err != nil {
		return "", err
	}

	host, err := c.Host(ctx)
	if err != nil {
		return "", err
	}

	proto := "http"
	if c.Settings.CACert != nil {
		proto = "https"
	}

	return fmt.Sprintf("%s://%s:%s", proto, host, containerPort.Port()), nil
}

// configureCertificate transfers the certificate settings to the container request.
// For that, it defines a post start hook that copies the certificate from the container to the host.
// The certificate is only available since version 8, and will be located in a well-known location.
func configureCertificate(settings *Options, req *testcontainers.Request) error {
	if isAtLeastVersion(req.Image, 8) {
		// These configuration keys explicitly disable CA generation.
		// If any are set we skip the file retrieval.
		configKeys := []string{
			"xpack.security.enabled",
			"xpack.security.http.ssl.enabled",
			"xpack.security.transport.ssl.enabled",
		}
		for _, configKey := range configKeys {
			if value, ok := req.Env[configKey]; ok {
				if value == "false" {
					return nil
				}
			}
		}

		// The container needs a post ready hook to copy the certificate from the container to the host.
		// This certificate is only available since version 8
		req.LifecycleHooks[0].PostReadies = append(req.LifecycleHooks[0].PostReadies,
			func(ctx context.Context, container testcontainers.StartedContainer) error {
				const defaultCaCertPath = "/usr/share/elasticsearch/config/certs/http_ca.crt"

				readCloser, err := container.CopyFileFromContainer(ctx, defaultCaCertPath)
				if err != nil {
					return err
				}

				// receive the bytes from the default location
				certBytes, err := io.ReadAll(readCloser)
				if err != nil {
					return err
				}

				settings.CACert = certBytes

				return nil
			})
	}

	return nil
}

// configurePassword transfers the password settings to the container request.
// If the password is not set, it will be set to "changeme" for Elasticsearch 8
func configurePassword(settings *Options, req *testcontainers.Request) error {
	// set "changeme" as default password for Elasticsearch 8
	if isAtLeastVersion(req.Image, 8) && settings.Password == "" {
		WithPassword(defaultPassword)(settings)
	}

	if settings.Password != "" {
		if isOSS(req.Image) {
			return fmt.Errorf("it's not possible to activate security on Elastic OSS Image. Please switch to the default distribution.")
		}

		if _, ok := req.Env["ELASTIC_PASSWORD"]; !ok {
			req.Env["ELASTIC_PASSWORD"] = settings.Password
		}

		// major version 8 is secure by default and does not need this to enable authentication
		if !isAtLeastVersion(req.Image, 8) {
			req.Env["xpack.security.enabled"] = "true"
		}
	}

	return nil
}

// configureJvmOpts sets the default memory of the Elasticsearch instance to 2GB.
// This functions, which is only available since version 7, is called as a post create hook
// for the container request.
func configureJvmOpts(ctx context.Context, container testcontainers.CreatedContainer) error {
	// Sets default memory of elasticsearch instance to 2GB
	defaultJVMOpts := `-Xms2G
-Xmx2G
-Dingest.geoip.downloader.enabled.default=false
`

	tmpDir := os.TempDir()

	tmpFile, err := os.CreateTemp(tmpDir, "elasticsearch-default-memory-vm.options")
	if err != nil {
		return err
	}
	defer os.Remove(tmpFile.Name()) // clean up

	if _, err := tmpFile.WriteString(defaultJVMOpts); err != nil {
		return err
	}

	// Spaces are deliberate to allow user to define additional jvm options as elasticsearch resolves option files lexicographically
	if err := container.CopyFileToContainer(
		ctx, tmpFile.Name(),
		"/usr/share/elasticsearch/config/jvm.options.d/ elasticsearch-default-memory-vm.options", 0o644); err != nil {
		return err
	}

	return nil
}<|MERGE_RESOLUTION|>--- conflicted
+++ resolved
@@ -18,24 +18,16 @@
 	minimalImageVersion = "7.9.2"
 )
 
-const (
-	// Deprecated: it will be removed in the next major version
-	DefaultBaseImage = "docker.elastic.co/elasticsearch/elasticsearch"
-	// Deprecated: it will be removed in the next major version
-	DefaultBaseImageOSS = "docker.elastic.co/elasticsearch/elasticsearch-oss"
-)
-
 // Container represents the Elasticsearch container type used in the module
 type Container struct {
 	*testcontainers.DockerContainer
 	Settings Options
 }
 
-<<<<<<< HEAD
-// RunContainer creates an instance of the Elasticsearch container type
-func RunContainer(ctx context.Context, opts ...testcontainers.RequestCustomizer) (*Container, error) {
+// Run creates an instance of the Elasticsearch container type
+func Run(ctx context.Context, img string, opts ...testcontainers.RequestCustomizer) (*Container, error) {
 	req := testcontainers.Request{
-		Image: fmt.Sprintf("%s:%s", DefaultBaseImage, minimalImageVersion),
+		Image: img,
 		Env: map[string]string{
 			"discovery.type": "single-node",
 			"cluster.routing.allocation.disk.threshold_enabled": "false",
@@ -55,42 +47,8 @@
 				// the container needs a post create hook to set the default JVM options in a file
 				PostCreates: []testcontainers.CreatedContainerHook{},
 				PostReadies: []testcontainers.StartedContainerHook{},
-=======
-// Deprecated: use Run instead
-// RunContainer creates an instance of the Couchbase container type
-func RunContainer(ctx context.Context, opts ...testcontainers.ContainerCustomizer) (*ElasticsearchContainer, error) {
-	return Run(ctx, "docker.elastic.co/elasticsearch/elasticsearch:7.9.2", opts...)
-}
-
-// Run creates an instance of the Elasticsearch container type
-func Run(ctx context.Context, img string, opts ...testcontainers.ContainerCustomizer) (*ElasticsearchContainer, error) {
-	req := testcontainers.GenericContainerRequest{
-		ContainerRequest: testcontainers.ContainerRequest{
-			Image: img,
-			Env: map[string]string{
-				"discovery.type": "single-node",
-				"cluster.routing.allocation.disk.threshold_enabled": "false",
-			},
-			ExposedPorts: []string{
-				defaultHTTPPort + "/tcp",
-				defaultTCPPort + "/tcp",
-			},
-			// regex that
-			//   matches 8.3 JSON logging with started message and some follow up content within the message field
-			//   matches 8.0 JSON logging with no whitespace between message field and content
-			//   matches 7.x JSON logging with whitespace between message field and content
-			//   matches 6.x text logging with node name in brackets and just a 'started' message till the end of the line
-			WaitingFor: wait.ForLog(`.*("message":\s?"started(\s|")?.*|]\sstarted\n)`).AsRegexp(),
-			LifecycleHooks: []testcontainers.ContainerLifecycleHooks{
-				{
-					// the container needs a post create hook to set the default JVM options in a file
-					PostCreates: []testcontainers.ContainerHook{},
-					PostReadies: []testcontainers.ContainerHook{},
-				},
->>>>>>> 8e4728b7
 			},
 		},
-
 		Started: true,
 	}
 
