package consul

import (
	"context"
	"fmt"

	"github.com/testcontainers/testcontainers-go"
	"github.com/testcontainers/testcontainers-go/wait"
)

const (
	defaultHttpApiPort = "8500"
	defaultBrokerPort  = "8600"
)

const (
	// Deprecated: it will be removed in the next major version.
	DefaultBaseImage = "docker.io/hashicorp/consul:1.15"
)

// Container represents the Consul container type used in the module.
type Container struct {
	*testcontainers.DockerContainer
}

// ApiEndpoint returns host:port for the HTTP API endpoint.
func (c *Container) ApiEndpoint(ctx context.Context) (string, error) {
	mappedPort, err := c.MappedPort(ctx, defaultHttpApiPort)
	if err != nil {
		return "", err
	}

	hostIP, err := c.Host(ctx)
	if err != nil {
		return "", err
	}

	uri := fmt.Sprintf("%s:%s", hostIP, mappedPort.Port())
	return uri, nil
}

// WithConfigString takes in a JSON string of keys and values to define a configuration to be used by the instance.
func WithConfigString(config string) testcontainers.CustomizeRequestOption {
	return func(req *testcontainers.Request) error {
		req.Env["CONSUL_LOCAL_CONFIG"] = config

		return nil
	}
}

// WithConfigFile takes in a path to a JSON file to define a configuration to be used by the instance.
func WithConfigFile(configPath string) testcontainers.CustomizeRequestOption {
	return func(req *testcontainers.Request) error {
		cf := testcontainers.ContainerFile{
			HostFilePath:      configPath,
			ContainerFilePath: "/consul/config/node.json",
			FileMode:          0o755,
		}
		req.Files = append(req.Files, cf)

		return nil
	}
}

// Deprecated: use Run instead
// RunContainer creates an instance of the Consul container type
<<<<<<< HEAD
func RunContainer(ctx context.Context, opts ...testcontainers.RequestCustomizer) (*Container, error) {
	req := testcontainers.Request{
		Image: DefaultBaseImage,
		ExposedPorts: []string{
			defaultHttpApiPort + "/tcp",
			defaultBrokerPort + "/tcp",
			defaultBrokerPort + "/udp",
=======
func RunContainer(ctx context.Context, opts ...testcontainers.ContainerCustomizer) (*ConsulContainer, error) {
	return Run(ctx, "docker.io/hashicorp/consul:1.15", opts...)
}

// Run creates an instance of the Consul container type
func Run(ctx context.Context, img string, opts ...testcontainers.ContainerCustomizer) (*ConsulContainer, error) {
	containerReq := testcontainers.GenericContainerRequest{
		ContainerRequest: testcontainers.ContainerRequest{
			Image: img,
			ExposedPorts: []string{
				defaultHttpApiPort + "/tcp",
				defaultBrokerPort + "/tcp",
				defaultBrokerPort + "/udp",
			},
			Env: map[string]string{},
			WaitingFor: wait.ForAll(
				wait.ForLog("Consul agent running!"),
				wait.ForListeningPort(defaultHttpApiPort+"/tcp"),
			),
>>>>>>> 8e4728b7
		},
		Env: map[string]string{},
		WaitingFor: wait.ForAll(
			wait.ForLog("Consul agent running!"),
			wait.ForListeningPort(defaultHttpApiPort+"/tcp"),
		),
		Started: true,
	}

	for _, opt := range opts {
		if err := opt.Customize(&req); err != nil {
			return nil, err
		}
	}

	ctr, err := testcontainers.Run(ctx, req)
	if err != nil {
		return nil, err
	}

	return &Container{DockerContainer: ctr}, nil
}<|MERGE_RESOLUTION|>--- conflicted
+++ resolved
@@ -11,11 +11,6 @@
 const (
 	defaultHttpApiPort = "8500"
 	defaultBrokerPort  = "8600"
-)
-
-const (
-	// Deprecated: it will be removed in the next major version.
-	DefaultBaseImage = "docker.io/hashicorp/consul:1.15"
 )
 
 // Container represents the Consul container type used in the module.
@@ -62,37 +57,14 @@
 	}
 }
 
-// Deprecated: use Run instead
-// RunContainer creates an instance of the Consul container type
-<<<<<<< HEAD
-func RunContainer(ctx context.Context, opts ...testcontainers.RequestCustomizer) (*Container, error) {
+// Run creates an instance of the Consul container type
+func Run(ctx context.Context, img string, opts ...testcontainers.RequestCustomizer) (*Container, error) {
 	req := testcontainers.Request{
-		Image: DefaultBaseImage,
+		Image: img,
 		ExposedPorts: []string{
 			defaultHttpApiPort + "/tcp",
 			defaultBrokerPort + "/tcp",
 			defaultBrokerPort + "/udp",
-=======
-func RunContainer(ctx context.Context, opts ...testcontainers.ContainerCustomizer) (*ConsulContainer, error) {
-	return Run(ctx, "docker.io/hashicorp/consul:1.15", opts...)
-}
-
-// Run creates an instance of the Consul container type
-func Run(ctx context.Context, img string, opts ...testcontainers.ContainerCustomizer) (*ConsulContainer, error) {
-	containerReq := testcontainers.GenericContainerRequest{
-		ContainerRequest: testcontainers.ContainerRequest{
-			Image: img,
-			ExposedPorts: []string{
-				defaultHttpApiPort + "/tcp",
-				defaultBrokerPort + "/tcp",
-				defaultBrokerPort + "/udp",
-			},
-			Env: map[string]string{},
-			WaitingFor: wait.ForAll(
-				wait.ForLog("Consul agent running!"),
-				wait.ForListeningPort(defaultHttpApiPort+"/tcp"),
-			),
->>>>>>> 8e4728b7
 		},
 		Env: map[string]string{},
 		WaitingFor: wait.ForAll(
