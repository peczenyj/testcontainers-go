--- conflicted
+++ resolved
@@ -18,18 +18,12 @@
 	"github.com/testcontainers/testcontainers-go/wait"
 )
 
-<<<<<<< HEAD
+// cacheTarget is the path to the cache volume in the container.
+const cacheTarget = "/cache"
+
 // Container represents the K6 container type used in the module
 type Container struct {
 	*testcontainers.DockerContainer
-=======
-// cacheTarget is the path to the cache volume in the container.
-const cacheTarget = "/cache"
-
-// K6Container represents the K6 container type used in the module
-type K6Container struct {
-	testcontainers.Container
->>>>>>> b60497e9
 }
 
 type DownloadableFile struct {
@@ -185,16 +179,12 @@
 		}
 	}
 
-<<<<<<< HEAD
 	ctr, err := testcontainers.Run(ctx, req)
-=======
-	container, err := testcontainers.GenericContainer(ctx, genericContainerReq)
-	var c *K6Container
-	if container != nil {
-		c = &K6Container{Container: container}
-	}
-
->>>>>>> b60497e9
+	var c *Container
+	if ctr != nil {
+		c = &Container{DockerContainer: ctr}
+	}
+
 	if err != nil {
 		return c, fmt.Errorf("generic container: %w", err)
 	}
@@ -204,7 +194,7 @@
 
 // CacheMount returns the name of volume used as a cache or an empty string
 // if no cache was found.
-func (k *K6Container) CacheMount(ctx context.Context) (string, error) {
+func (k *Container) CacheMount(ctx context.Context) (string, error) {
 	inspect, err := k.Inspect(ctx)
 	if err != nil {
 		return "", fmt.Errorf("inspect: %w", err)
@@ -216,9 +206,5 @@
 		}
 	}
 
-<<<<<<< HEAD
-	return &Container{DockerContainer: ctr}, nil
-=======
 	return "", nil
->>>>>>> b60497e9
 }