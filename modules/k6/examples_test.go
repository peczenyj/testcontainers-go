package k6_test

import (
	"context"
	"fmt"
	"log"
	"path/filepath"

	"github.com/testcontainers/testcontainers-go"
	"github.com/testcontainers/testcontainers-go/modules/k6"
	"github.com/testcontainers/testcontainers-go/wait"
)

func ExampleRun() {
	// runHTTPBin {
	ctx := context.Background()

	// create a container with the httpbin application that will be the target
	// for the test script that runs in the k6 container
	gcr := testcontainers.Request{
		Image: "kennethreitz/httpbin",
		ExposedPorts: []string{
			"80",
		},
		WaitingFor: wait.ForExposedPort(),
		Started:    true,
	}
<<<<<<< HEAD
	httpbin, err := testcontainers.Run(ctx, gcr)
	if err != nil {
		log.Fatalf("failed to start container: %s", err)
	}

=======
	httpbin, err := testcontainers.GenericContainer(ctx, gcr)
>>>>>>> b60497e9
	defer func() {
		if err := testcontainers.TerminateContainer(httpbin); err != nil {
			log.Printf("failed to terminate container: %s", err)
		}
	}()
	if err != nil {
		log.Printf("failed to start container: %s", err)
		return
	}
	// }

	// getHTTPBinIP {
	httpbinIP, err := httpbin.ContainerIP(ctx)
	if err != nil {
		log.Printf("failed to get container IP: %s", err)
		return
	}
	// }

	absPath, err := filepath.Abs(filepath.Join("scripts", "httpbin.js"))
	if err != nil {
		log.Printf("failed to get absolute path to test script: %s", err)
		return
	}

	// runK6Container {
	// run the httpbin.js test scripts passing the IP address the httpbin container
	k6, err := k6.Run(
		ctx,
		"szkiba/k6x:v0.3.1",
		k6.WithCache(),
		k6.WithTestScript(absPath),
		k6.SetEnvVar("HTTPBIN", httpbinIP),
	)
	defer func() {
		cacheMount, err := k6.CacheMount(ctx)
		if err != nil {
			log.Printf("failed to determine cache mount: %s", err)
		}

		var options []testcontainers.TerminateOption
		if cacheMount != "" {
			options = append(options, testcontainers.RemoveVolumes(cacheMount))
		}

		if err = testcontainers.TerminateContainer(k6, options...); err != nil {
			log.Printf("failed to terminate container: %s", err)
		}
	}()
	if err != nil {
		log.Printf("failed to start container: %s", err)
		return
	}
	//}

	// assert the result of the test
	state, err := k6.State(ctx)
	if err != nil {
		log.Printf("failed to get container state: %s", err)
		return
	}

	fmt.Println(state.ExitCode)
	// Output: 0
}<|MERGE_RESOLUTION|>--- conflicted
+++ resolved
@@ -25,15 +25,7 @@
 		WaitingFor: wait.ForExposedPort(),
 		Started:    true,
 	}
-<<<<<<< HEAD
 	httpbin, err := testcontainers.Run(ctx, gcr)
-	if err != nil {
-		log.Fatalf("failed to start container: %s", err)
-	}
-
-=======
-	httpbin, err := testcontainers.GenericContainer(ctx, gcr)
->>>>>>> b60497e9
 	defer func() {
 		if err := testcontainers.TerminateContainer(httpbin); err != nil {
 			log.Printf("failed to terminate container: %s", err)
