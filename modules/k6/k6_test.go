--- conflicted
+++ resolved
@@ -10,6 +10,7 @@
 	"github.com/stretchr/testify/require"
 
 	"github.com/testcontainers/testcontainers-go"
+	"github.com/testcontainers/testcontainers-go/internal/core"
 	"github.com/testcontainers/testcontainers-go/modules/k6"
 )
 
@@ -49,11 +50,11 @@
 
 		// Ensure the cache volume is removed as mounts that specify a volume
 		// source as defined by the name are not removed automatically.
-		provider, err := testcontainers.NewDockerProvider()
+		cli, err := core.NewClient(context.Background())
 		require.NoError(t, err)
-		defer provider.Close()
+		defer cli.Close()
 
-		require.NoError(t, provider.Client().VolumeRemove(context.Background(), cacheMount, true))
+		require.NoError(t, cli.VolumeRemove(context.Background(), cacheMount, true))
 	})
 
 	for _, tc := range testCases {
@@ -79,26 +80,6 @@
 			}
 
 			ctr, err := k6.Run(ctx, "szkiba/k6x:v0.3.1", k6.WithCache(), options)
-<<<<<<< HEAD
-			if err != nil {
-				t.Fatal(err)
-			}
-			// Clean up the container after the test is complete
-			t.Cleanup(func() {
-				if err := ctr.Terminate(ctx); err != nil {
-					t.Fatalf("failed to terminate container: %s", err)
-				}
-			})
-
-			// assert the result of the test
-			state, err := ctr.State(ctx)
-			if err != nil {
-				t.Fatal(err)
-			}
-			if state.ExitCode != tc.expect {
-				t.Fatalf("expected %d got %d", tc.expect, state.ExitCode)
-			}
-=======
 			if ctr != nil && cacheMount == "" {
 				// First container, determine the cache mount.
 				cacheMount, err = ctr.CacheMount(ctx)
@@ -111,7 +92,6 @@
 			state, err := ctr.State(ctx)
 			require.NoError(t, err)
 			require.Equal(t, tc.expect, state.ExitCode)
->>>>>>> b60497e9
 		})
 	}
 }