--- conflicted
+++ resolved
@@ -472,20 +472,8 @@
 	}
 	ctr.SetLogger(d.logger)
 
-<<<<<<< HEAD
-=======
-	dockerProvider, err := testcontainers.NewDockerProvider(testcontainers.WithLogger(d.logger))
-	if err != nil {
-		return nil, fmt.Errorf("new docker provider: %w", err)
-	}
-
-	dockerProvider.SetClient(d.dockerClient)
-
-	ctr.SetProvider(dockerProvider)
-
 	d.containersLock.Lock()
 	defer d.containersLock.Unlock()
->>>>>>> c44b1b2e
 	d.containers[svcName] = ctr
 
 	return ctr, nil
