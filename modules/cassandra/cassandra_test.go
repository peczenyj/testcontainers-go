package cassandra_test

import (
	"context"
	"path/filepath"
	"testing"

	"github.com/gocql/gocql"
	"github.com/stretchr/testify/assert"
	"github.com/stretchr/testify/require"

	"github.com/testcontainers/testcontainers-go"
	"github.com/testcontainers/testcontainers-go/modules/cassandra"
)

type Test struct {
	Id   uint64
	Name string
}

func TestCassandra(t *testing.T) {
	ctx := context.Background()

	ctr, err := cassandra.Run(ctx, "cassandra:4.1.3")
<<<<<<< HEAD
	if err != nil {
		t.Fatal(err)
	}

	// Clean up the container after the test is complete
	t.Cleanup(func() {
		require.NoError(t, ctr.Terminate(ctx))
	})
=======
	testcontainers.CleanupContainer(t, ctr)
	require.NoError(t, err)
>>>>>>> b60497e9

	// connectionString {
	connectionHost, err := ctr.ConnectionHost(ctx)
	// }
	require.NoError(t, err)

	cluster := gocql.NewCluster(connectionHost)
	session, err := cluster.CreateSession()
	require.NoError(t, err)
	defer session.Close()

	// perform assertions
	err = session.Query("CREATE KEYSPACE test_keyspace WITH REPLICATION = {'class' : 'SimpleStrategy', 'replication_factor' : 1}").Exec()
	require.NoError(t, err)
	err = session.Query("CREATE TABLE test_keyspace.test_table (id int PRIMARY KEY, name text)").Exec()
	require.NoError(t, err)

	err = session.Query("INSERT INTO test_keyspace.test_table (id, name) VALUES (1, 'NAME')").Exec()
	require.NoError(t, err)

	var test Test
	err = session.Query("SELECT id, name FROM test_keyspace.test_table WHERE id=1").Scan(&test.Id, &test.Name)
	require.NoError(t, err)
	assert.Equal(t, Test{Id: 1, Name: "NAME"}, test)
}

func TestCassandraWithConfigFile(t *testing.T) {
	ctx := context.Background()

	ctr, err := cassandra.Run(ctx, "cassandra:4.1.3", cassandra.WithConfigFile(filepath.Join("testdata", "config.yaml")))
<<<<<<< HEAD
	if err != nil {
		t.Fatal(err)
	}

	// Clean up the container after the test is complete
	t.Cleanup(func() {
		require.NoError(t, ctr.Terminate(ctx))
	})
=======
	testcontainers.CleanupContainer(t, ctr)
	require.NoError(t, err)
>>>>>>> b60497e9

	connectionHost, err := ctr.ConnectionHost(ctx)
	require.NoError(t, err)

	cluster := gocql.NewCluster(connectionHost)
	session, err := cluster.CreateSession()
	if err != nil {
		t.Fatal(err)
	}
	defer session.Close()

	var result string
	err = session.Query("SELECT cluster_name FROM system.local").Scan(&result)
	require.NoError(t, err)
	assert.Equal(t, "My Cluster", result)
}

func TestCassandraWithInitScripts(t *testing.T) {
	t.Run("with init cql script", func(t *testing.T) {
		ctx := context.Background()

		// withInitScripts {
		ctr, err := cassandra.Run(ctx, "cassandra:4.1.3", cassandra.WithInitScripts(filepath.Join("testdata", "init.cql")))
		// }
<<<<<<< HEAD
		if err != nil {
			t.Fatal(err)
		}

		// Clean up the container after the test is complete
		t.Cleanup(func() {
			require.NoError(t, ctr.Terminate(ctx))
		})
=======
		testcontainers.CleanupContainer(t, ctr)
		require.NoError(t, err)
>>>>>>> b60497e9

		// connectionHost {
		connectionHost, err := ctr.ConnectionHost(ctx)
		// }
		require.NoError(t, err)

		cluster := gocql.NewCluster(connectionHost)
		session, err := cluster.CreateSession()
		if err != nil {
			t.Fatal(err)
		}
		defer session.Close()

		var test Test
		err = session.Query("SELECT id, name FROM test_keyspace.test_table WHERE id=1").Scan(&test.Id, &test.Name)
		require.NoError(t, err)
		assert.Equal(t, Test{Id: 1, Name: "NAME"}, test)
	})

	t.Run("with init bash script", func(t *testing.T) {
		ctx := context.Background()

		ctr, err := cassandra.Run(ctx, "cassandra:4.1.3", cassandra.WithInitScripts(filepath.Join("testdata", "init.sh")))
<<<<<<< HEAD
		if err != nil {
			t.Fatal(err)
		}

		// Clean up the container after the test is complete
		t.Cleanup(func() {
			require.NoError(t, ctr.Terminate(ctx))
		})
=======
		testcontainers.CleanupContainer(t, ctr)
		require.NoError(t, err)
>>>>>>> b60497e9

		connectionHost, err := ctr.ConnectionHost(ctx)
		require.NoError(t, err)

		cluster := gocql.NewCluster(connectionHost)
		session, err := cluster.CreateSession()
		if err != nil {
			t.Fatal(err)
		}
		defer session.Close()

		var test Test
		err = session.Query("SELECT id, name FROM init_sh_keyspace.test_table WHERE id=1").Scan(&test.Id, &test.Name)
		require.NoError(t, err)
		assert.Equal(t, Test{Id: 1, Name: "NAME"}, test)
	})
}<|MERGE_RESOLUTION|>--- conflicted
+++ resolved
@@ -22,19 +22,8 @@
 	ctx := context.Background()
 
 	ctr, err := cassandra.Run(ctx, "cassandra:4.1.3")
-<<<<<<< HEAD
-	if err != nil {
-		t.Fatal(err)
-	}
-
-	// Clean up the container after the test is complete
-	t.Cleanup(func() {
-		require.NoError(t, ctr.Terminate(ctx))
-	})
-=======
 	testcontainers.CleanupContainer(t, ctr)
 	require.NoError(t, err)
->>>>>>> b60497e9
 
 	// connectionString {
 	connectionHost, err := ctr.ConnectionHost(ctx)
@@ -65,19 +54,8 @@
 	ctx := context.Background()
 
 	ctr, err := cassandra.Run(ctx, "cassandra:4.1.3", cassandra.WithConfigFile(filepath.Join("testdata", "config.yaml")))
-<<<<<<< HEAD
-	if err != nil {
-		t.Fatal(err)
-	}
-
-	// Clean up the container after the test is complete
-	t.Cleanup(func() {
-		require.NoError(t, ctr.Terminate(ctx))
-	})
-=======
 	testcontainers.CleanupContainer(t, ctr)
 	require.NoError(t, err)
->>>>>>> b60497e9
 
 	connectionHost, err := ctr.ConnectionHost(ctx)
 	require.NoError(t, err)
@@ -102,19 +80,8 @@
 		// withInitScripts {
 		ctr, err := cassandra.Run(ctx, "cassandra:4.1.3", cassandra.WithInitScripts(filepath.Join("testdata", "init.cql")))
 		// }
-<<<<<<< HEAD
-		if err != nil {
-			t.Fatal(err)
-		}
-
-		// Clean up the container after the test is complete
-		t.Cleanup(func() {
-			require.NoError(t, ctr.Terminate(ctx))
-		})
-=======
 		testcontainers.CleanupContainer(t, ctr)
 		require.NoError(t, err)
->>>>>>> b60497e9
 
 		// connectionHost {
 		connectionHost, err := ctr.ConnectionHost(ctx)
@@ -138,19 +105,8 @@
 		ctx := context.Background()
 
 		ctr, err := cassandra.Run(ctx, "cassandra:4.1.3", cassandra.WithInitScripts(filepath.Join("testdata", "init.sh")))
-<<<<<<< HEAD
-		if err != nil {
-			t.Fatal(err)
-		}
-
-		// Clean up the container after the test is complete
-		t.Cleanup(func() {
-			require.NoError(t, ctr.Terminate(ctx))
-		})
-=======
 		testcontainers.CleanupContainer(t, ctr)
 		require.NoError(t, err)
->>>>>>> b60497e9
 
 		connectionHost, err := ctr.ConnectionHost(ctx)
 		require.NoError(t, err)
