--- conflicted
+++ resolved
@@ -74,22 +74,10 @@
 	}
 }
 
-// Deprecated: use Run instead
-// RunContainer creates an instance of the Cassandra container type
-<<<<<<< HEAD
-func RunContainer(ctx context.Context, opts ...testcontainers.RequestCustomizer) (*Container, error) {
+// Run creates an instance of the Cassandra container type
+func Run(ctx context.Context, img string, opts ...testcontainers.RequestCustomizer) (*Container, error) {
 	req := testcontainers.Request{
-		Image:        "cassandra:4.1.3",
-=======
-func RunContainer(ctx context.Context, opts ...testcontainers.ContainerCustomizer) (*CassandraContainer, error) {
-	return Run(ctx, "cassandra:4.1.3", opts...)
-}
-
-// Run creates an instance of the Cassandra container type
-func Run(ctx context.Context, img string, opts ...testcontainers.ContainerCustomizer) (*CassandraContainer, error) {
-	req := testcontainers.ContainerRequest{
 		Image:        img,
->>>>>>> 8e4728b7
 		ExposedPorts: []string{string(port)},
 		Env: map[string]string{
 			"CASSANDRA_SNITCH":          "GossipingPropertyFileSnitch",
