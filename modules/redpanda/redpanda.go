package redpanda

import (
	"bytes"
	"context"
	"crypto/tls"
	"crypto/x509"
	_ "embed"
	"fmt"
	"math"
	"net/http"
	"os"
	"path/filepath"
	"strings"
	"text/template"
	"time"

	"github.com/docker/go-connections/nat"
	"golang.org/x/mod/semver"

	"github.com/testcontainers/testcontainers-go"
	"github.com/testcontainers/testcontainers-go/wait"
)

var (
	//go:embed mounts/redpanda.yaml.tpl
	nodeConfigTpl string

	//go:embed mounts/bootstrap.yaml.tpl
	bootstrapConfigTpl string

	//go:embed mounts/entrypoint-tc.sh
	entrypoint []byte
)

const (
	defaultKafkaAPIPort       = "9092/tcp"
	defaultAdminAPIPort       = "9644/tcp"
	defaultSchemaRegistryPort = "8081/tcp"
	defaultDockerKafkaApiPort = "29092"

	redpandaDir         = "/etc/redpanda"
	entrypointFile      = "/entrypoint-tc.sh"
	bootstrapConfigFile = ".bootstrap.yaml"
	certFile            = "cert.pem"
	keyFile             = "key.pem"
)

// Container represents the Redpanda container type used in the module.
type Container struct {
	*testcontainers.DockerContainer
	urlScheme string
}

<<<<<<< HEAD
// RunContainer creates an instance of the Redpanda container type.
func RunContainer(ctx context.Context, opts ...testcontainers.RequestCustomizer) (*Container, error) {
=======
// Deprecated: use Run instead
// RunContainer creates an instance of the Redpanda container type
func RunContainer(ctx context.Context, opts ...testcontainers.ContainerCustomizer) (*Container, error) {
	return Run(ctx, "docker.redpanda.com/redpandadata/redpanda:v23.3.3", opts...)
}

// Run creates an instance of the Redpanda container type
func Run(ctx context.Context, img string, opts ...testcontainers.ContainerCustomizer) (*Container, error) {
>>>>>>> 8e4728b7
	tmpDir, err := os.MkdirTemp("", "redpanda")
	if err != nil {
		return nil, fmt.Errorf("failed to create directory: %w", err)
	}
	defer os.RemoveAll(tmpDir)

	// 1. Create container request.
	// Some (e.g. Image) may be overridden by providing an option argument to this function.
<<<<<<< HEAD
	req := testcontainers.Request{
		Image: "docker.redpanda.com/redpandadata/redpanda:v23.3.3",
		User:  "root:root",
		// Files: Will be added later after we've rendered our YAML templates.
		ExposedPorts: []string{
			defaultKafkaAPIPort,
			defaultAdminAPIPort,
			defaultSchemaRegistryPort,
		},
		Entrypoint: []string{entrypointFile},
		Cmd: []string{
			"redpanda",
			"start",
			"--mode=dev-container",
			"--smp=1",
			"--memory=1G",
=======
	req := testcontainers.GenericContainerRequest{
		ContainerRequest: testcontainers.ContainerRequest{
			Image: img,
			User:  "root:root",
			// Files: Will be added later after we've rendered our YAML templates.
			ExposedPorts: []string{
				defaultKafkaAPIPort,
				defaultAdminAPIPort,
				defaultSchemaRegistryPort,
			},
			Entrypoint: []string{entrypointFile},
			Cmd: []string{
				"redpanda",
				"start",
				"--mode=dev-container",
				"--smp=1",
				"--memory=1G",
			},
>>>>>>> 8e4728b7
		},
		Started: true,
	}

	// 2. Gather all config options (defaults and then apply provided options)
	settings := defaultOptions()
	for _, opt := range opts {
		if apply, ok := opt.(Option); ok {
			apply(&settings)
		}
		if err := opt.Customize(&req); err != nil {
			return nil, err
		}
	}

	// 2.1. If the image is not at least v23.3, disable wasm transform
	if !isAtLeastVersion(req.Image, "23.3") {
		settings.EnableWasmTransform = false
	}

	// 3. Create temporary entrypoint file. We need a custom entrypoint that waits
	// until the actual Redpanda node config is mounted. Once the redpanda config is
	// mounted we will call the original entrypoint with the same parameters.
	// We have to do this kind of two-step process, because we need to know the mapped
	// port, so that we can use this in Redpanda's advertised listeners configuration for
	// the Kafka API.
	entrypointPath := filepath.Join(tmpDir, entrypointFile)
	if err := os.WriteFile(entrypointPath, entrypoint, 0o700); err != nil {
		return nil, fmt.Errorf("failed to create entrypoint file: %w", err)
	}

	// 4. Register extra kafka listeners if provided, network aliases will be
	// set
	if err := registerListeners(ctx, settings, req); err != nil {
		return nil, fmt.Errorf("failed to register listeners: %w", err)
	}

	// Bootstrap config file contains cluster configurations which will only be considered
	// the very first time you start a cluster.
	bootstrapConfigPath := filepath.Join(tmpDir, bootstrapConfigFile)
	bootstrapConfig, err := renderBootstrapConfig(settings)
	if err != nil {
		return nil, fmt.Errorf("failed to create bootstrap config file: %w", err)
	}
	if err := os.WriteFile(bootstrapConfigPath, bootstrapConfig, 0o600); err != nil {
		return nil, fmt.Errorf("failed to create bootstrap config file: %w", err)
	}

	req.Files = append(req.Files,
		testcontainers.ContainerFile{
			HostFilePath:      entrypointPath,
			ContainerFilePath: entrypointFile,
			FileMode:          700,
		},
		testcontainers.ContainerFile{
			HostFilePath:      bootstrapConfigPath,
			ContainerFilePath: filepath.Join(redpandaDir, bootstrapConfigFile),
			FileMode:          600,
		},
	)

	// 5. Create certificate and key for TLS connections.
	if settings.EnableTLS {
		certPath := filepath.Join(tmpDir, certFile)
		if err := os.WriteFile(certPath, settings.cert, 0o600); err != nil {
			return nil, fmt.Errorf("failed to create certificate file: %w", err)
		}
		keyPath := filepath.Join(tmpDir, keyFile)
		if err := os.WriteFile(keyPath, settings.key, 0o600); err != nil {
			return nil, fmt.Errorf("failed to create key file: %w", err)
		}

		req.Files = append(req.Files,
			testcontainers.ContainerFile{
				HostFilePath:      certPath,
				ContainerFilePath: filepath.Join(redpandaDir, certFile),
				FileMode:          600,
			},
			testcontainers.ContainerFile{
				HostFilePath:      keyPath,
				ContainerFilePath: filepath.Join(redpandaDir, keyFile),
				FileMode:          600,
			},
		)
	}

	ctr, err := testcontainers.Run(ctx, req)
	if err != nil {
		return nil, err
	}

	// 6. Get mapped port for the Kafka API, so that we can render and then mount
	// the Redpanda config with the advertised Kafka address.
	hostIP, err := ctr.Host(ctx)
	if err != nil {
		return nil, fmt.Errorf("failed to get container host: %w", err)
	}

	kafkaPort, err := ctr.MappedPort(ctx, nat.Port(defaultKafkaAPIPort))
	if err != nil {
		return nil, fmt.Errorf("failed to get mapped Kafka port: %w", err)
	}

	// 7. Render redpanda.yaml config and mount it.
	nodeConfig, err := renderNodeConfig(settings, hostIP, kafkaPort.Int())
	if err != nil {
		return nil, fmt.Errorf("failed to render node config: %w", err)
	}

	err = ctr.CopyToContainer(ctx, nodeConfig, filepath.Join(redpandaDir, "redpanda.yaml"), 600)
	if err != nil {
		return nil, fmt.Errorf("failed to copy redpanda.yaml into container: %w", err)
	}

	// 8. Wait until Redpanda is ready to serve requests
	err = wait.ForAll(
		wait.ForListeningPort(defaultKafkaAPIPort),
		wait.ForLog("Successfully started Redpanda!").WithPollInterval(100*time.Millisecond)).
		WaitUntilReady(ctx, ctr)
	if err != nil {
		return nil, fmt.Errorf("failed to wait for Redpanda readiness: %w", err)
	}

	scheme := "http"
	if settings.EnableTLS {
		scheme += "s"
	}

	// 9. Create Redpanda Service Accounts if configured to do so.
	if len(settings.ServiceAccounts) > 0 {
		adminAPIPort, err := ctr.MappedPort(ctx, nat.Port(defaultAdminAPIPort))
		if err != nil {
			return nil, fmt.Errorf("failed to get mapped Admin API port: %w", err)
		}

		adminAPIUrl := fmt.Sprintf("%s://%v:%d", scheme, hostIP, adminAPIPort.Int())
		adminCl := NewAdminAPIClient(adminAPIUrl)
		if settings.EnableTLS {
			cert, err := tls.X509KeyPair(settings.cert, settings.key)
			if err != nil {
				return nil, fmt.Errorf("failed to create admin client with cert: %w", err)
			}
			caCertPool := x509.NewCertPool()
			caCertPool.AppendCertsFromPEM(settings.cert)
			adminCl = adminCl.WithHTTPClient(&http.Client{
				Timeout: 5 * time.Second,
				Transport: &http.Transport{
					ForceAttemptHTTP2:   true,
					TLSHandshakeTimeout: 10 * time.Second,
					TLSClientConfig: &tls.Config{
						Certificates: []tls.Certificate{cert},
						RootCAs:      caCertPool,
					},
				},
			})
		}

		for username, password := range settings.ServiceAccounts {
			if err := adminCl.CreateUser(ctx, username, password); err != nil {
				return nil, fmt.Errorf("failed to create service account with username %q: %w", username, err)
			}
		}
	}

	return &Container{DockerContainer: ctr, urlScheme: scheme}, nil
}

// KafkaSeedBroker returns the seed broker that should be used for connecting
// to the Kafka API with your Kafka client. It'll be returned in the format:
// "host:port" - for example: "localhost:55687".
func (c *Container) KafkaSeedBroker(ctx context.Context) (string, error) {
	return c.PortEndpoint(ctx, nat.Port(defaultKafkaAPIPort), "")
}

// AdminAPIAddress returns the address to the Redpanda Admin API. This
// is an HTTP-based API and thus the returned format will be: http://host:port.
func (c *Container) AdminAPIAddress(ctx context.Context) (string, error) {
	return c.PortEndpoint(ctx, nat.Port(defaultAdminAPIPort), c.urlScheme)
}

// SchemaRegistryAddress returns the address to the schema registry API. This
// is an HTTP-based API and thus the returned format will be: http://host:port.
func (c *Container) SchemaRegistryAddress(ctx context.Context) (string, error) {
	return c.PortEndpoint(ctx, nat.Port(defaultSchemaRegistryPort), c.urlScheme)
}

// renderBootstrapConfig renders the config template for the .bootstrap.yaml config,
// which configures Redpanda's cluster properties.
// Reference: https://docs.redpanda.com/docs/reference/cluster-properties/
func renderBootstrapConfig(settings options) ([]byte, error) {
	bootstrapTplParams := redpandaBootstrapConfigTplParams{
		Superusers:                  settings.Superusers,
		KafkaAPIEnableAuthorization: settings.KafkaEnableAuthorization,
		AutoCreateTopics:            settings.AutoCreateTopics,
		EnableWasmTransform:         settings.EnableWasmTransform,
	}

	tpl, err := template.New("bootstrap.yaml").Parse(bootstrapConfigTpl)
	if err != nil {
		return nil, fmt.Errorf("failed to parse redpanda config file template: %w", err)
	}

	var bootstrapConfig bytes.Buffer
	if err := tpl.Execute(&bootstrapConfig, bootstrapTplParams); err != nil {
		return nil, fmt.Errorf("failed to render redpanda bootstrap config template: %w", err)
	}

	return bootstrapConfig.Bytes(), nil
}

// registerListeners validates that the provided listeners are valid and set network aliases for the provided addresses.
// The container must be attached to at least one network.
func registerListeners(ctx context.Context, settings options, req testcontainers.Request) error {
	if len(settings.Listeners) == 0 {
		return nil
	}

	if len(req.Networks) == 0 {
		return fmt.Errorf("container must be attached to at least one network")
	}

	for _, listener := range settings.Listeners {
		if listener.Port < 0 || listener.Port > math.MaxUint16 {
			return fmt.Errorf("invalid port on listener %s:%d (must be between 0 and 65535)", listener.Address, listener.Port)
		}

		for _, network := range req.Networks {
			req.NetworkAliases[network] = append(req.NetworkAliases[network], listener.Address)
		}
	}
	return nil
}

// renderNodeConfig renders the redpanda.yaml node config and returns it as
// byte array.
func renderNodeConfig(settings options, hostIP string, advertisedKafkaPort int) ([]byte, error) {
	tplParams := redpandaConfigTplParams{
		AutoCreateTopics: settings.AutoCreateTopics,
		KafkaAPI: redpandaConfigTplParamsKafkaAPI{
			AdvertisedHost:       hostIP,
			AdvertisedPort:       advertisedKafkaPort,
			AuthenticationMethod: settings.KafkaAuthenticationMethod,
			EnableAuthorization:  settings.KafkaEnableAuthorization,
			Listeners:            settings.Listeners,
		},
		SchemaRegistry: redpandaConfigTplParamsSchemaRegistry{
			AuthenticationMethod: settings.SchemaRegistryAuthenticationMethod,
		},
		EnableTLS: settings.EnableTLS,
	}

	ncTpl, err := template.New("redpanda.yaml").Parse(nodeConfigTpl)
	if err != nil {
		return nil, fmt.Errorf("failed to parse redpanda config file template: %w", err)
	}

	var redpandaYaml bytes.Buffer
	if err := ncTpl.Execute(&redpandaYaml, tplParams); err != nil {
		return nil, fmt.Errorf("failed to render redpanda node config template: %w", err)
	}

	return redpandaYaml.Bytes(), nil
}

type redpandaBootstrapConfigTplParams struct {
	Superusers                  []string
	KafkaAPIEnableAuthorization bool
	AutoCreateTopics            bool
	EnableWasmTransform         bool
}

type redpandaConfigTplParams struct {
	KafkaAPI         redpandaConfigTplParamsKafkaAPI
	SchemaRegistry   redpandaConfigTplParamsSchemaRegistry
	AutoCreateTopics bool
	EnableTLS        bool
}

type redpandaConfigTplParamsKafkaAPI struct {
	AdvertisedHost       string
	AdvertisedPort       int
	AuthenticationMethod string
	EnableAuthorization  bool
	Listeners            []listener
}

type redpandaConfigTplParamsSchemaRegistry struct {
	AuthenticationMethod string
}

type listener struct {
	Address              string
	Port                 int
	AuthenticationMethod string
}

// isAtLeastVersion returns true if the base image (without tag) is in a version or above
func isAtLeastVersion(img, major string) bool {
	parts := strings.Split(img, ":")
	version := parts[len(parts)-1]

	if version == "latest" {
		return true
	}

	if !strings.HasPrefix(version, "v") {
		version = fmt.Sprintf("v%s", version)
	}

	if semver.IsValid(version) {
		return semver.Compare(version, fmt.Sprintf("v%s", major)) >= 0 // version >= v8.x
	}

	return false
}<|MERGE_RESOLUTION|>--- conflicted
+++ resolved
@@ -52,19 +52,8 @@
 	urlScheme string
 }
 
-<<<<<<< HEAD
-// RunContainer creates an instance of the Redpanda container type.
-func RunContainer(ctx context.Context, opts ...testcontainers.RequestCustomizer) (*Container, error) {
-=======
-// Deprecated: use Run instead
-// RunContainer creates an instance of the Redpanda container type
-func RunContainer(ctx context.Context, opts ...testcontainers.ContainerCustomizer) (*Container, error) {
-	return Run(ctx, "docker.redpanda.com/redpandadata/redpanda:v23.3.3", opts...)
-}
-
 // Run creates an instance of the Redpanda container type
-func Run(ctx context.Context, img string, opts ...testcontainers.ContainerCustomizer) (*Container, error) {
->>>>>>> 8e4728b7
+func Run(ctx context.Context, img string, opts ...testcontainers.RequestCustomizer) (*Container, error) {
 	tmpDir, err := os.MkdirTemp("", "redpanda")
 	if err != nil {
 		return nil, fmt.Errorf("failed to create directory: %w", err)
@@ -73,9 +62,8 @@
 
 	// 1. Create container request.
 	// Some (e.g. Image) may be overridden by providing an option argument to this function.
-<<<<<<< HEAD
 	req := testcontainers.Request{
-		Image: "docker.redpanda.com/redpandadata/redpanda:v23.3.3",
+		Image: img,
 		User:  "root:root",
 		// Files: Will be added later after we've rendered our YAML templates.
 		ExposedPorts: []string{
@@ -90,26 +78,6 @@
 			"--mode=dev-container",
 			"--smp=1",
 			"--memory=1G",
-=======
-	req := testcontainers.GenericContainerRequest{
-		ContainerRequest: testcontainers.ContainerRequest{
-			Image: img,
-			User:  "root:root",
-			// Files: Will be added later after we've rendered our YAML templates.
-			ExposedPorts: []string{
-				defaultKafkaAPIPort,
-				defaultAdminAPIPort,
-				defaultSchemaRegistryPort,
-			},
-			Entrypoint: []string{entrypointFile},
-			Cmd: []string{
-				"redpanda",
-				"start",
-				"--mode=dev-container",
-				"--smp=1",
-				"--memory=1G",
-			},
->>>>>>> 8e4728b7
 		},
 		Started: true,
 	}
