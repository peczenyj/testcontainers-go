package redpanda

import (
	"bytes"
	"context"
	"crypto/tls"
	"crypto/x509"
	_ "embed"
	"fmt"
	"math"
	"net/http"
	"os"
	"path/filepath"
	"strings"
	"text/template"
	"time"

	"github.com/docker/go-connections/nat"
	"golang.org/x/mod/semver"

	"github.com/testcontainers/testcontainers-go"
	"github.com/testcontainers/testcontainers-go/wait"
)

var (
	//go:embed mounts/redpanda.yaml.tpl
	nodeConfigTpl string

	//go:embed mounts/bootstrap.yaml.tpl
	bootstrapConfigTpl string

	//go:embed mounts/entrypoint-tc.sh
	entrypoint []byte
)

const (
	defaultKafkaAPIPort       = "9092/tcp"
	defaultAdminAPIPort       = "9644/tcp"
	defaultSchemaRegistryPort = "8081/tcp"
	defaultDockerKafkaApiPort = "29092"

	redpandaDir         = "/etc/redpanda"
	entrypointFile      = "/entrypoint-tc.sh"
	bootstrapConfigFile = ".bootstrap.yaml"
	certFile            = "cert.pem"
	keyFile             = "key.pem"
)

// Container represents the Redpanda container type used in the module.
type Container struct {
	*testcontainers.DockerContainer
	urlScheme string
}

// Run creates an instance of the Redpanda container type
func Run(ctx context.Context, img string, opts ...testcontainers.RequestCustomizer) (*Container, error) {
	tmpDir, err := os.MkdirTemp("", "redpanda")
	if err != nil {
		return nil, fmt.Errorf("failed to create directory: %w", err)
	}
	defer os.RemoveAll(tmpDir)

	// 1. Create container request.
	// Some (e.g. Image) may be overridden by providing an option argument to this function.
<<<<<<< HEAD
	req := testcontainers.Request{
		Image: img,
		User:  "root:root",
		// Files: Will be added later after we've rendered our YAML templates.
		ExposedPorts: []string{
			defaultKafkaAPIPort,
			defaultAdminAPIPort,
			defaultSchemaRegistryPort,
		},
		Entrypoint: []string{entrypointFile},
		Cmd: []string{
			"redpanda",
			"start",
			"--mode=dev-container",
			"--smp=1",
			"--memory=1G",
=======
	req := testcontainers.GenericContainerRequest{
		ContainerRequest: testcontainers.ContainerRequest{
			Image: img,
			User:  "root:root",
			// Files: Will be added later after we've rendered our YAML templates.
			ExposedPorts: []string{
				defaultKafkaAPIPort,
				defaultAdminAPIPort,
				defaultSchemaRegistryPort,
			},
			Entrypoint: []string{entrypointFile},
			Cmd: []string{
				"redpanda",
				"start",
				"--mode=dev-container",
				"--smp=1",
				"--memory=1G",
			},
			WaitingFor: wait.ForAll(
				// Wait for the ports to be exposed only as the container needs configuration
				// before it will bind to the ports and be ready to serve requests.
				wait.ForListeningPort(defaultKafkaAPIPort).SkipInternalCheck(),
				wait.ForListeningPort(defaultAdminAPIPort).SkipInternalCheck(),
				wait.ForListeningPort(defaultSchemaRegistryPort).SkipInternalCheck(),
			),
>>>>>>> c44b1b2e
		},
		Started: true,
	}

	// 2. Gather all config options (defaults and then apply provided options)
	settings := defaultOptions()
	for _, opt := range opts {
		if apply, ok := opt.(Option); ok {
			apply(&settings)
		}
		if err := opt.Customize(&req); err != nil {
			return nil, err
		}
	}

	// 2.1. If the image is not at least v23.3, disable wasm transform
	if !isAtLeastVersion(req.Image, "23.3") {
		settings.EnableWasmTransform = false
	}

	// 3. Create temporary entrypoint file. We need a custom entrypoint that waits
	// until the actual Redpanda node config is mounted. Once the redpanda config is
	// mounted we will call the original entrypoint with the same parameters.
	// We have to do this kind of two-step process, because we need to know the mapped
	// port, so that we can use this in Redpanda's advertised listeners configuration for
	// the Kafka API.
	entrypointPath := filepath.Join(tmpDir, entrypointFile)
	if err := os.WriteFile(entrypointPath, entrypoint, 0o700); err != nil {
		return nil, fmt.Errorf("failed to create entrypoint file: %w", err)
	}

	// 4. Register extra kafka listeners if provided, network aliases will be
	// set
	if err := registerListeners(settings, req); err != nil {
		return nil, fmt.Errorf("failed to register listeners: %w", err)
	}

	// Bootstrap config file contains cluster configurations which will only be considered
	// the very first time you start a cluster.
	bootstrapConfigPath := filepath.Join(tmpDir, bootstrapConfigFile)
	bootstrapConfig, err := renderBootstrapConfig(settings)
	if err != nil {
		return nil, fmt.Errorf("failed to create bootstrap config file: %w", err)
	}
	if err := os.WriteFile(bootstrapConfigPath, bootstrapConfig, 0o600); err != nil {
		return nil, fmt.Errorf("failed to create bootstrap config file: %w", err)
	}

	req.Files = append(req.Files,
		testcontainers.ContainerFile{
			HostFilePath:      entrypointPath,
			ContainerFilePath: entrypointFile,
			FileMode:          700,
		},
		testcontainers.ContainerFile{
			HostFilePath:      bootstrapConfigPath,
			ContainerFilePath: filepath.Join(redpandaDir, bootstrapConfigFile),
			FileMode:          600,
		},
	)

	// 5. Create certificate and key for TLS connections.
	if settings.EnableTLS {
		certPath := filepath.Join(tmpDir, certFile)
		if err := os.WriteFile(certPath, settings.cert, 0o600); err != nil {
			return nil, fmt.Errorf("failed to create certificate file: %w", err)
		}
		keyPath := filepath.Join(tmpDir, keyFile)
		if err := os.WriteFile(keyPath, settings.key, 0o600); err != nil {
			return nil, fmt.Errorf("failed to create key file: %w", err)
		}

		req.Files = append(req.Files,
			testcontainers.ContainerFile{
				HostFilePath:      certPath,
				ContainerFilePath: filepath.Join(redpandaDir, certFile),
				FileMode:          600,
			},
			testcontainers.ContainerFile{
				HostFilePath:      keyPath,
				ContainerFilePath: filepath.Join(redpandaDir, keyFile),
				FileMode:          600,
			},
		)
	}

	ctr, err := testcontainers.Run(ctx, req)
	if err != nil {
		return nil, err
	}

	// 6. Get mapped port for the Kafka API, so that we can render and then mount
	// the Redpanda config with the advertised Kafka address.
	hostIP, err := ctr.Host(ctx)
	if err != nil {
		return nil, fmt.Errorf("failed to get container host: %w", err)
	}

	kafkaPort, err := ctr.MappedPort(ctx, nat.Port(defaultKafkaAPIPort))
	if err != nil {
		return nil, fmt.Errorf("failed to get mapped Kafka port: %w", err)
	}

	// 7. Render redpanda.yaml config and mount it.
	nodeConfig, err := renderNodeConfig(settings, hostIP, kafkaPort.Int())
	if err != nil {
		return nil, fmt.Errorf("failed to render node config: %w", err)
	}

	err = ctr.CopyToContainer(ctx, nodeConfig, filepath.Join(redpandaDir, "redpanda.yaml"), 600)
	if err != nil {
		return nil, fmt.Errorf("failed to copy redpanda.yaml into container: %w", err)
	}

	// 8. Wait until Redpanda is ready to serve requests.
	err = wait.ForAll(
		wait.ForListeningPort(defaultKafkaAPIPort),
<<<<<<< HEAD
		wait.ForLog("Successfully started Redpanda!").WithPollInterval(100*time.Millisecond)).
		WaitUntilReady(ctx, ctr)
=======
		wait.ForListeningPort(defaultAdminAPIPort),
		wait.ForListeningPort(defaultSchemaRegistryPort),
		wait.ForLog("Successfully started Redpanda!"),
	).WaitUntilReady(ctx, container)
>>>>>>> c44b1b2e
	if err != nil {
		return nil, fmt.Errorf("failed to wait for Redpanda readiness: %w", err)
	}

	scheme := "http"
	if settings.EnableTLS {
		scheme += "s"
	}

	// 9. Create Redpanda Service Accounts if configured to do so.
	if len(settings.ServiceAccounts) > 0 {
		adminAPIPort, err := ctr.MappedPort(ctx, nat.Port(defaultAdminAPIPort))
		if err != nil {
			return nil, fmt.Errorf("failed to get mapped Admin API port: %w", err)
		}

		adminAPIUrl := fmt.Sprintf("%s://%v:%d", scheme, hostIP, adminAPIPort.Int())
		adminCl := NewAdminAPIClient(adminAPIUrl)
		if settings.EnableTLS {
			cert, err := tls.X509KeyPair(settings.cert, settings.key)
			if err != nil {
				return nil, fmt.Errorf("failed to create admin client with cert: %w", err)
			}
			caCertPool := x509.NewCertPool()
			caCertPool.AppendCertsFromPEM(settings.cert)
			adminCl = adminCl.WithHTTPClient(&http.Client{
				Timeout: 5 * time.Second,
				Transport: &http.Transport{
					ForceAttemptHTTP2:   true,
					TLSHandshakeTimeout: 10 * time.Second,
					TLSClientConfig: &tls.Config{
						Certificates: []tls.Certificate{cert},
						RootCAs:      caCertPool,
					},
				},
			})
		}

		for username, password := range settings.ServiceAccounts {
			if err := adminCl.CreateUser(ctx, username, password); err != nil {
				return nil, fmt.Errorf("failed to create service account with username %q: %w", username, err)
			}
		}
	}

	return &Container{DockerContainer: ctr, urlScheme: scheme}, nil
}

// KafkaSeedBroker returns the seed broker that should be used for connecting
// to the Kafka API with your Kafka client. It'll be returned in the format:
// "host:port" - for example: "localhost:55687".
func (c *Container) KafkaSeedBroker(ctx context.Context) (string, error) {
	return c.PortEndpoint(ctx, nat.Port(defaultKafkaAPIPort), "")
}

// AdminAPIAddress returns the address to the Redpanda Admin API. This
// is an HTTP-based API and thus the returned format will be: http://host:port.
func (c *Container) AdminAPIAddress(ctx context.Context) (string, error) {
	return c.PortEndpoint(ctx, nat.Port(defaultAdminAPIPort), c.urlScheme)
}

// SchemaRegistryAddress returns the address to the schema registry API. This
// is an HTTP-based API and thus the returned format will be: http://host:port.
func (c *Container) SchemaRegistryAddress(ctx context.Context) (string, error) {
	return c.PortEndpoint(ctx, nat.Port(defaultSchemaRegistryPort), c.urlScheme)
}

// renderBootstrapConfig renders the config template for the .bootstrap.yaml config,
// which configures Redpanda's cluster properties.
// Reference: https://docs.redpanda.com/docs/reference/cluster-properties/
func renderBootstrapConfig(settings options) ([]byte, error) {
	bootstrapTplParams := redpandaBootstrapConfigTplParams{
		Superusers:                  settings.Superusers,
		KafkaAPIEnableAuthorization: settings.KafkaEnableAuthorization,
		AutoCreateTopics:            settings.AutoCreateTopics,
		EnableWasmTransform:         settings.EnableWasmTransform,
		ExtraBootstrapConfig:        settings.ExtraBootstrapConfig,
	}

	tpl, err := template.New("bootstrap.yaml").Parse(bootstrapConfigTpl)
	if err != nil {
		return nil, fmt.Errorf("failed to parse redpanda config file template: %w", err)
	}

	var bootstrapConfig bytes.Buffer
	if err := tpl.Execute(&bootstrapConfig, bootstrapTplParams); err != nil {
		return nil, fmt.Errorf("failed to render redpanda bootstrap config template: %w", err)
	}

	return bootstrapConfig.Bytes(), nil
}

// registerListeners validates that the provided listeners are valid and set network aliases for the provided addresses.
// The container must be attached to at least one network.
<<<<<<< HEAD
func registerListeners(ctx context.Context, settings options, req testcontainers.Request) error {
=======
func registerListeners(settings options, req testcontainers.GenericContainerRequest) error {
>>>>>>> c44b1b2e
	if len(settings.Listeners) == 0 {
		return nil
	}

	if len(req.Networks) == 0 {
		return fmt.Errorf("container must be attached to at least one network")
	}

	for _, listener := range settings.Listeners {
		if listener.Port < 0 || listener.Port > math.MaxUint16 {
			return fmt.Errorf("invalid port on listener %s:%d (must be between 0 and 65535)", listener.Address, listener.Port)
		}

		for _, network := range req.Networks {
			req.NetworkAliases[network] = append(req.NetworkAliases[network], listener.Address)
		}
	}
	return nil
}

// renderNodeConfig renders the redpanda.yaml node config and returns it as
// byte array.
func renderNodeConfig(settings options, hostIP string, advertisedKafkaPort int) ([]byte, error) {
	tplParams := redpandaConfigTplParams{
		AutoCreateTopics: settings.AutoCreateTopics,
		KafkaAPI: redpandaConfigTplParamsKafkaAPI{
			AdvertisedHost:       hostIP,
			AdvertisedPort:       advertisedKafkaPort,
			AuthenticationMethod: settings.KafkaAuthenticationMethod,
			EnableAuthorization:  settings.KafkaEnableAuthorization,
			Listeners:            settings.Listeners,
		},
		SchemaRegistry: redpandaConfigTplParamsSchemaRegistry{
			AuthenticationMethod: settings.SchemaRegistryAuthenticationMethod,
		},
		EnableTLS: settings.EnableTLS,
	}

	ncTpl, err := template.New("redpanda.yaml").Parse(nodeConfigTpl)
	if err != nil {
		return nil, fmt.Errorf("failed to parse redpanda config file template: %w", err)
	}

	var redpandaYaml bytes.Buffer
	if err := ncTpl.Execute(&redpandaYaml, tplParams); err != nil {
		return nil, fmt.Errorf("failed to render redpanda node config template: %w", err)
	}

	return redpandaYaml.Bytes(), nil
}

type redpandaBootstrapConfigTplParams struct {
	Superusers                  []string
	KafkaAPIEnableAuthorization bool
	AutoCreateTopics            bool
	EnableWasmTransform         bool
	ExtraBootstrapConfig        map[string]any
}

type redpandaConfigTplParams struct {
	KafkaAPI         redpandaConfigTplParamsKafkaAPI
	SchemaRegistry   redpandaConfigTplParamsSchemaRegistry
	AutoCreateTopics bool
	EnableTLS        bool
}

type redpandaConfigTplParamsKafkaAPI struct {
	AdvertisedHost       string
	AdvertisedPort       int
	AuthenticationMethod string
	EnableAuthorization  bool
	Listeners            []listener
}

type redpandaConfigTplParamsSchemaRegistry struct {
	AuthenticationMethod string
}

type listener struct {
	Address              string
	Port                 int
	AuthenticationMethod string
}

// isAtLeastVersion returns true if the base image (without tag) is in a version or above
func isAtLeastVersion(img, major string) bool {
	parts := strings.Split(img, ":")
	version := parts[len(parts)-1]

	if version == "latest" {
		return true
	}

	if !strings.HasPrefix(version, "v") {
		version = fmt.Sprintf("v%s", version)
	}

	if semver.IsValid(version) {
		return semver.Compare(version, fmt.Sprintf("v%s", major)) >= 0 // version >= v8.x
	}

	return false
}<|MERGE_RESOLUTION|>--- conflicted
+++ resolved
@@ -62,7 +62,6 @@
 
 	// 1. Create container request.
 	// Some (e.g. Image) may be overridden by providing an option argument to this function.
-<<<<<<< HEAD
 	req := testcontainers.Request{
 		Image: img,
 		User:  "root:root",
@@ -79,33 +78,6 @@
 			"--mode=dev-container",
 			"--smp=1",
 			"--memory=1G",
-=======
-	req := testcontainers.GenericContainerRequest{
-		ContainerRequest: testcontainers.ContainerRequest{
-			Image: img,
-			User:  "root:root",
-			// Files: Will be added later after we've rendered our YAML templates.
-			ExposedPorts: []string{
-				defaultKafkaAPIPort,
-				defaultAdminAPIPort,
-				defaultSchemaRegistryPort,
-			},
-			Entrypoint: []string{entrypointFile},
-			Cmd: []string{
-				"redpanda",
-				"start",
-				"--mode=dev-container",
-				"--smp=1",
-				"--memory=1G",
-			},
-			WaitingFor: wait.ForAll(
-				// Wait for the ports to be exposed only as the container needs configuration
-				// before it will bind to the ports and be ready to serve requests.
-				wait.ForListeningPort(defaultKafkaAPIPort).SkipInternalCheck(),
-				wait.ForListeningPort(defaultAdminAPIPort).SkipInternalCheck(),
-				wait.ForListeningPort(defaultSchemaRegistryPort).SkipInternalCheck(),
-			),
->>>>>>> c44b1b2e
 		},
 		Started: true,
 	}
@@ -223,15 +195,10 @@
 	// 8. Wait until Redpanda is ready to serve requests.
 	err = wait.ForAll(
 		wait.ForListeningPort(defaultKafkaAPIPort),
-<<<<<<< HEAD
-		wait.ForLog("Successfully started Redpanda!").WithPollInterval(100*time.Millisecond)).
-		WaitUntilReady(ctx, ctr)
-=======
 		wait.ForListeningPort(defaultAdminAPIPort),
 		wait.ForListeningPort(defaultSchemaRegistryPort),
-		wait.ForLog("Successfully started Redpanda!"),
-	).WaitUntilReady(ctx, container)
->>>>>>> c44b1b2e
+		wait.ForLog("Successfully started Redpanda!").WithPollInterval(100*time.Millisecond),
+	).WaitUntilReady(ctx, ctr)
 	if err != nil {
 		return nil, fmt.Errorf("failed to wait for Redpanda readiness: %w", err)
 	}
@@ -326,11 +293,7 @@
 
 // registerListeners validates that the provided listeners are valid and set network aliases for the provided addresses.
 // The container must be attached to at least one network.
-<<<<<<< HEAD
-func registerListeners(ctx context.Context, settings options, req testcontainers.Request) error {
-=======
-func registerListeners(settings options, req testcontainers.GenericContainerRequest) error {
->>>>>>> c44b1b2e
+func registerListeners(settings options, req testcontainers.Request) error {
 	if len(settings.Listeners) == 0 {
 		return nil
 	}
