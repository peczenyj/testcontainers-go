--- conflicted
+++ resolved
@@ -27,21 +27,9 @@
 	ctx := context.Background()
 
 	ctr, err := redpanda.Run(ctx, "docker.redpanda.com/redpandadata/redpanda:v23.3.3")
-<<<<<<< HEAD
-	require.NoError(t, err)
-
-	// Clean up the container after the test is complete
-	t.Cleanup(func() {
-		if err := ctr.Terminate(ctx); err != nil {
-			t.Fatalf("failed to terminate container: %s", err)
-		}
-	})
-
-=======
-	testcontainers.CleanupContainer(t, ctr)
-	require.NoError(t, err)
-
->>>>>>> b60497e9
+	testcontainers.CleanupContainer(t, ctr)
+	require.NoError(t, err)
+
 	// Test Kafka API
 	seedBroker, err := ctr.KafkaSeedBroker(ctx)
 	require.NoError(t, err)
@@ -103,16 +91,6 @@
 	require.NoError(t, err)
 	// }
 
-<<<<<<< HEAD
-	// Clean up the container after the test is complete
-	t.Cleanup(func() {
-		if err := ctr.Terminate(ctx); err != nil {
-			t.Fatalf("failed to terminate container: %s", err)
-		}
-	})
-
-=======
->>>>>>> b60497e9
 	// kafkaSeedBroker {
 	seedBroker, err := ctr.KafkaSeedBroker(ctx)
 	// }
@@ -219,16 +197,6 @@
 	require.NoError(t, err)
 	// }
 
-<<<<<<< HEAD
-	// Clean up the container after the test is complete
-	t.Cleanup(func() {
-		if err := ctr.Terminate(ctx); err != nil {
-			t.Fatalf("failed to terminate container: %s", err)
-		}
-	})
-
-=======
->>>>>>> b60497e9
 	// kafkaSeedBroker {
 	seedBroker, err := ctr.KafkaSeedBroker(ctx)
 	// }
@@ -337,20 +305,9 @@
 	ctx := context.Background()
 
 	ctr, err := redpanda.Run(ctx, "docker.redpanda.com/redpandadata/redpanda:v23.3.3", redpanda.WithAutoCreateTopics())
-<<<<<<< HEAD
-	require.NoError(t, err)
-
-	t.Cleanup(func() {
-		if err := ctr.Terminate(ctx); err != nil {
-			t.Fatalf("failed to terminate container: %s", err)
-		}
-	})
-
-=======
-	testcontainers.CleanupContainer(t, ctr)
-	require.NoError(t, err)
-
->>>>>>> b60497e9
+	testcontainers.CleanupContainer(t, ctr)
+	require.NoError(t, err)
+
 	brokers, err := ctr.KafkaSeedBroker(ctx)
 	require.NoError(t, err)
 
@@ -377,20 +334,9 @@
 	ctx := context.Background()
 
 	ctr, err := redpanda.Run(ctx, "docker.redpanda.com/redpandadata/redpanda:v23.3.3", redpanda.WithTLS(cert.Bytes, cert.KeyBytes))
-<<<<<<< HEAD
-	require.NoError(t, err)
-
-	t.Cleanup(func() {
-		if err := ctr.Terminate(ctx); err != nil {
-			t.Fatalf("failed to terminate container: %s", err)
-		}
-	})
-
-=======
-	testcontainers.CleanupContainer(t, ctr)
-	require.NoError(t, err)
-
->>>>>>> b60497e9
+	testcontainers.CleanupContainer(t, ctr)
+	require.NoError(t, err)
+
 	tlsConfig := cert.TLSConfig()
 
 	httpCl := &http.Client{
@@ -462,15 +408,6 @@
 	testcontainers.CleanupContainer(t, ctr)
 	require.NoError(t, err)
 
-<<<<<<< HEAD
-	t.Cleanup(func() {
-		if err := ctr.Terminate(ctx); err != nil {
-			t.Fatalf("failed to terminate container: %s", err)
-		}
-	})
-
-=======
->>>>>>> b60497e9
 	tlsConfig := cert.TLSConfig()
 
 	broker, err := ctr.KafkaSeedBroker(ctx)
@@ -498,11 +435,8 @@
 	rpNetwork, err := testcontainers.NewNetwork(ctx)
 	require.NoError(t, err)
 
-<<<<<<< HEAD
-=======
 	testcontainers.CleanupNetwork(t, rpNetwork)
 
->>>>>>> b60497e9
 	// 2. Start Redpanda ctr
 	// withListenerRP {
 	ctr, err := redpanda.Run(ctx,
@@ -553,22 +487,6 @@
 	out, err := io.ReadAll(stdout)
 	require.NoError(t, err)
 	require.Contains(t, string(out), "Message produced by kcat")
-<<<<<<< HEAD
-
-	t.Cleanup(func() {
-		if err := kcat.Terminate(ctx); err != nil {
-			t.Fatalf("failed to terminate kcat container: %s", err)
-		}
-		if err := ctr.Terminate(ctx); err != nil {
-			t.Fatalf("failed to terminate redpanda container: %s", err)
-		}
-
-		if err := rpNetwork.Remove(ctx); err != nil {
-			t.Fatalf("failed to remove network: %s", err)
-		}
-	})
-=======
->>>>>>> b60497e9
 }
 
 func TestRedpandaListener_InvalidPort(t *testing.T) {
@@ -607,7 +525,8 @@
 func TestRedpandaBootstrapConfig(t *testing.T) {
 	ctx := context.Background()
 
-	container, err := redpanda.RunContainer(ctx,
+	container, err := redpanda.Run(ctx,
+		"redpandadata/redpanda:v23.2.18",
 		redpanda.WithEnableWasmTransform(),
 		// These configs would require a restart if applied to a live Redpanda instance
 		redpanda.WithBootstrapConfig("data_transforms_per_core_memory_reservation", 33554432),
