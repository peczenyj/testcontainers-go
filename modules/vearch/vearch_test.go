package vearch_test

import (
	"context"
	"net/http"
	"testing"

	"github.com/stretchr/testify/require"

	"github.com/testcontainers/testcontainers-go"
	"github.com/testcontainers/testcontainers-go/modules/vearch"
)

func TestVearch(t *testing.T) {
	ctx := context.Background()

	ctr, err := vearch.Run(ctx, "vearch/vearch:3.5.1")
<<<<<<< HEAD
	if err != nil {
		t.Fatal(err)
	}

	// Clean up the container after the test is complete
	t.Cleanup(func() {
		if err := ctr.Terminate(ctx); err != nil {
			t.Fatalf("failed to terminate container: %s", err)
		}
	})
=======
	testcontainers.CleanupContainer(t, ctr)
	require.NoError(t, err)
>>>>>>> b60497e9

	t.Run("REST Endpoint", func(tt *testing.T) {
		// restEndpoint {
		restEndpoint, err := ctr.RESTEndpoint(ctx)
		// }
		require.NoError(t, err)

		cli := &http.Client{}
		resp, err := cli.Get(restEndpoint)
		require.NoError(t, err)
		defer resp.Body.Close()

		require.Equal(t, http.StatusOK, resp.StatusCode)
	})
}<|MERGE_RESOLUTION|>--- conflicted
+++ resolved
@@ -15,21 +15,8 @@
 	ctx := context.Background()
 
 	ctr, err := vearch.Run(ctx, "vearch/vearch:3.5.1")
-<<<<<<< HEAD
-	if err != nil {
-		t.Fatal(err)
-	}
-
-	// Clean up the container after the test is complete
-	t.Cleanup(func() {
-		if err := ctr.Terminate(ctx); err != nil {
-			t.Fatalf("failed to terminate container: %s", err)
-		}
-	})
-=======
 	testcontainers.CleanupContainer(t, ctr)
 	require.NoError(t, err)
->>>>>>> b60497e9
 
 	t.Run("REST Endpoint", func(tt *testing.T) {
 		// restEndpoint {
