--- conflicted
+++ resolved
@@ -102,24 +102,15 @@
 		}
 	}
 
-<<<<<<< HEAD
 	ctr, err := testcontainers.Run(ctx, req)
-=======
-	container, err := testcontainers.GenericContainer(ctx, genericContainerReq)
-	var couchbaseContainer *CouchbaseContainer
-	if container != nil {
-		couchbaseContainer = &CouchbaseContainer{container, config}
-	}
->>>>>>> b60497e9
+	var couchbaseContainer *Container
+	if ctr != nil {
+		couchbaseContainer = &Container{DockerContainer: ctr}
+	}
 	if err != nil {
 		return couchbaseContainer, err
 	}
 
-<<<<<<< HEAD
-	couchbaseContainer := Container{ctr, config}
-
-=======
->>>>>>> b60497e9
 	if err = couchbaseContainer.initCluster(ctx); err != nil {
 		return couchbaseContainer, fmt.Errorf("init cluster: %w", err)
 	}
