--- conflicted
+++ resolved
@@ -238,15 +238,11 @@
 		}
 	}
 
-<<<<<<< HEAD
 	ctr, err := testcontainers.Run(ctx, req)
-=======
-	container, err := testcontainers.GenericContainer(ctx, genericContainerReq)
-	var c *ClickHouseContainer
-	if container != nil {
-		c = &ClickHouseContainer{Container: container}
-	}
->>>>>>> b60497e9
+	var c *Container
+	if ctr != nil {
+		c = &Container{DockerContainer: ctr}
+	}
 	if err != nil {
 		return c, fmt.Errorf("generic container: %w", err)
 	}
@@ -255,9 +251,5 @@
 	c.Password = req.Env["CLICKHOUSE_PASSWORD"]
 	c.DbName = req.Env["CLICKHOUSE_DB"]
 
-<<<<<<< HEAD
-	return &Container{DockerContainer: ctr, DbName: dbName, Password: password, User: user}, nil
-=======
 	return c, nil
->>>>>>> b60497e9
 }