--- conflicted
+++ resolved
@@ -79,15 +79,6 @@
 			testcontainers.CleanupContainer(t, ctr)
 			require.NoError(t, err)
 
-<<<<<<< HEAD
-			t.Cleanup(func() {
-				if err := ctr.Terminate(ctx); err != nil {
-					t.Fatalf("failed to terminate container: %s", err)
-				}
-			})
-
-=======
->>>>>>> b60497e9
 			env := getContainerEnv(t, ctx, ctr)
 
 			if !strings.Contains(env, "NEO4J_ACCEPT_LICENSE_AGREEMENT=yes") {
@@ -104,19 +95,8 @@
 
 	outer.Run("without authentication", func(t *testing.T) {
 		ctr, err := neo4j.Run(ctx, "neo4j:4.4")
-<<<<<<< HEAD
-		if err != nil {
-			t.Fatalf("expected env to successfully run but did not: %s", err)
-		}
-		t.Cleanup(func() {
-			if err := ctr.Terminate(ctx); err != nil {
-				outer.Fatalf("failed to terminate container: %s", err)
-			}
-		})
-=======
 		testcontainers.CleanupContainer(t, ctr)
 		require.NoError(t, err)
->>>>>>> b60497e9
 	})
 
 	outer.Run("auth setting outside WithAdminPassword raises error", func(t *testing.T) {
@@ -146,19 +126,8 @@
 			neo4j.WithNeo4jSetting("some.key", "value3"),
 		)
 		// }
-<<<<<<< HEAD
-		if err != nil {
-			t.Fatalf("expected env to successfully run but did not: %s", err)
-		}
-		t.Cleanup(func() {
-			if err := ctr.Terminate(ctx); err != nil {
-				outer.Fatalf("failed to terminate container: %s", err)
-			}
-		})
-=======
 		testcontainers.CleanupContainer(t, ctr)
 		require.NoError(t, err)
->>>>>>> b60497e9
 
 		errorLogs := logger.Logs()
 		if !Contains(errorLogs, `setting "some.key" with value "value1" is now overwritten with value "value2"`+"\n") ||
@@ -171,13 +140,8 @@
 	})
 
 	outer.Run("rejects nil logger", func(t *testing.T) {
-<<<<<<< HEAD
 		ctr, err := neo4j.Run(ctx, "neo4j:4.4", testcontainers.WithLogger(nil))
-
-=======
-		ctr, err := neo4j.Run(ctx, "neo4j:4.4", neo4j.WithLogger(nil))
-		testcontainers.CleanupContainer(t, ctr)
->>>>>>> b60497e9
+		testcontainers.CleanupContainer(t, ctr)
 		if ctr != nil {
 			t.Fatalf("container must not be created with nil logger")
 		}
@@ -187,13 +151,8 @@
 	})
 }
 
-<<<<<<< HEAD
-func setupNeo4j(ctx context.Context, t *testing.T) *neo4j.Container {
-	ctr, err := neo4j.Run(ctx,
-=======
-func setupNeo4j(ctx context.Context) (*neo4j.Neo4jContainer, error) {
+func setupNeo4j(ctx context.Context) (*neo4j.Container, error) {
 	return neo4j.Run(ctx,
->>>>>>> b60497e9
 		"neo4j:4.4",
 		neo4j.WithAdminPassword(testPassword),
 		// withLabsPlugin {
@@ -201,13 +160,6 @@
 		// }
 		neo4j.WithNeo4jSetting("dbms.tx_log.rotation.size", "42M"),
 	)
-<<<<<<< HEAD
-	if err != nil {
-		t.Fatalf("expected container to successfully initialize but did not: %s", err)
-	}
-	return ctr
-=======
->>>>>>> b60497e9
 }
 
 func createDriver(t *testing.T, ctx context.Context, container *neo4j.Container) neo.DriverWithContext {
