--- conflicted
+++ resolved
@@ -154,22 +154,10 @@
 	return c.ImageExists(ctx, ref)
 }
 
-// Deprecated: use Run instead
-// RunContainer creates an instance of the Registry container type
-<<<<<<< HEAD
-func RunContainer(ctx context.Context, opts ...testcontainers.RequestCustomizer) (*Container, error) {
+// Run creates an instance of the Registry container type
+func Run(ctx context.Context, img string, opts ...testcontainers.RequestCustomizer) (*Container, error) {
 	req := testcontainers.Request{
-		Image:        "registry:2.8.3",
-=======
-func RunContainer(ctx context.Context, opts ...testcontainers.ContainerCustomizer) (*RegistryContainer, error) {
-	return Run(ctx, "registry:2.8.3", opts...)
-}
-
-// Run creates an instance of the Registry container type
-func Run(ctx context.Context, img string, opts ...testcontainers.ContainerCustomizer) (*RegistryContainer, error) {
-	req := testcontainers.ContainerRequest{
 		Image:        img,
->>>>>>> 8e4728b7
 		ExposedPorts: []string{"5000/tcp"},
 		Env: map[string]string{
 			// convenient for testing
