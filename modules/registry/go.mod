module github.com/testcontainers/testcontainers-go/modules/registry

go 1.21

require (
	github.com/cpuguy83/dockercfg v0.3.1
	github.com/docker/docker v27.1.1+incompatible
	github.com/stretchr/testify v1.9.0
	github.com/testcontainers/testcontainers-go v0.33.0
)

require (
	dario.cat/mergo v1.0.0 // indirect
	github.com/Azure/go-ansiterm v0.0.0-20210617225240-d185dfc1b5a1 // indirect
	github.com/Microsoft/go-winio v0.6.2 // indirect
	github.com/cenkalti/backoff/v4 v4.2.1 // indirect
	github.com/containerd/containerd v1.7.18 // indirect
	github.com/containerd/log v0.1.0 // indirect
	github.com/containerd/platforms v0.2.1 // indirect
<<<<<<< HEAD
	github.com/cpuguy83/dockercfg v0.3.1 // indirect
=======
>>>>>>> a3b6173c
	github.com/davecgh/go-spew v1.1.1 // indirect
	github.com/distribution/reference v0.6.0 // indirect
	github.com/docker/go-connections v0.5.0 // indirect
	github.com/docker/go-units v0.5.0 // indirect
	github.com/felixge/httpsnoop v1.0.4 // indirect
	github.com/go-logr/logr v1.4.1 // indirect
	github.com/go-logr/stdr v1.2.2 // indirect
	github.com/go-ole/go-ole v1.2.6 // indirect
	github.com/gogo/protobuf v1.3.2 // indirect
	github.com/google/uuid v1.6.0 // indirect
	github.com/klauspost/compress v1.17.4 // indirect
	github.com/kr/text v0.2.0 // indirect
	github.com/lufia/plan9stats v0.0.0-20211012122336-39d0f177ccd0 // indirect
	github.com/magiconair/properties v1.8.7 // indirect
	github.com/moby/docker-image-spec v1.3.1 // indirect
	github.com/moby/patternmatcher v0.6.0 // indirect
	github.com/moby/sys/sequential v0.5.0 // indirect
	github.com/moby/sys/user v0.1.0 // indirect
	github.com/moby/term v0.5.0 // indirect
	github.com/morikuni/aec v1.0.0 // indirect
	github.com/opencontainers/go-digest v1.0.0 // indirect
	github.com/opencontainers/image-spec v1.1.0 // indirect
	github.com/pkg/errors v0.9.1 // indirect
	github.com/pmezard/go-difflib v1.0.0 // indirect
	github.com/power-devops/perfstat v0.0.0-20210106213030-5aafc221ea8c // indirect
	github.com/shirou/gopsutil/v3 v3.23.12 // indirect
	github.com/shoenig/go-m1cpu v0.1.6 // indirect
	github.com/sirupsen/logrus v1.9.3 // indirect
	github.com/stretchr/testify v1.9.0 // indirect
	github.com/tklauser/go-sysconf v0.3.12 // indirect
	github.com/tklauser/numcpus v0.6.1 // indirect
	github.com/yusufpapurcu/wmi v1.2.3 // indirect
	go.opentelemetry.io/contrib/instrumentation/net/http/otelhttp v0.49.0 // indirect
	go.opentelemetry.io/otel v1.24.0 // indirect
	go.opentelemetry.io/otel/metric v1.24.0 // indirect
	go.opentelemetry.io/otel/trace v1.24.0 // indirect
	golang.org/x/crypto v0.24.0 // indirect
	golang.org/x/net v0.26.0 // indirect
	golang.org/x/sys v0.21.0 // indirect
	google.golang.org/genproto/googleapis/api v0.0.0-20240318140521-94a12d6c2237 // indirect
	google.golang.org/genproto/googleapis/rpc v0.0.0-20240318140521-94a12d6c2237 // indirect
	gopkg.in/yaml.v3 v3.0.1 // indirect
)

replace github.com/testcontainers/testcontainers-go => ../..<|MERGE_RESOLUTION|>--- conflicted
+++ resolved
@@ -17,10 +17,6 @@
 	github.com/containerd/containerd v1.7.18 // indirect
 	github.com/containerd/log v0.1.0 // indirect
 	github.com/containerd/platforms v0.2.1 // indirect
-<<<<<<< HEAD
-	github.com/cpuguy83/dockercfg v0.3.1 // indirect
-=======
->>>>>>> a3b6173c
 	github.com/davecgh/go-spew v1.1.1 // indirect
 	github.com/distribution/reference v0.6.0 // indirect
 	github.com/docker/go-connections v0.5.0 // indirect
@@ -49,7 +45,6 @@
 	github.com/shirou/gopsutil/v3 v3.23.12 // indirect
 	github.com/shoenig/go-m1cpu v0.1.6 // indirect
 	github.com/sirupsen/logrus v1.9.3 // indirect
-	github.com/stretchr/testify v1.9.0 // indirect
 	github.com/tklauser/go-sysconf v0.3.12 // indirect
 	github.com/tklauser/numcpus v0.6.1 // indirect
 	github.com/yusufpapurcu/wmi v1.2.3 // indirect
