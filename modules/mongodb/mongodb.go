--- conflicted
+++ resolved
@@ -8,38 +8,17 @@
 	"github.com/testcontainers/testcontainers-go/wait"
 )
 
-<<<<<<< HEAD
-// defaultImage is the default MongoDB container image
-const defaultImage = "mongo:6"
-
-// Container represents the MongoDB container type used in the module
+// MongoDBContainer represents the MongoDB container type used in the module
 type Container struct {
 	*testcontainers.DockerContainer
-=======
-// MongoDBContainer represents the MongoDB container type used in the module
-type MongoDBContainer struct {
-	testcontainers.Container
->>>>>>> 8e4728b7
 	username string
 	password string
 }
 
-// Deprecated: use Run instead
-// RunContainer creates an instance of the MongoDB container type
-<<<<<<< HEAD
-func RunContainer(ctx context.Context, opts ...testcontainers.RequestCustomizer) (*Container, error) {
+// Run creates an instance of the MongoDB container type
+func Run(ctx context.Context, img string, opts ...testcontainers.RequestCustomizer) (*Container, error) {
 	req := testcontainers.Request{
-		Image:        defaultImage,
-=======
-func RunContainer(ctx context.Context, opts ...testcontainers.ContainerCustomizer) (*MongoDBContainer, error) {
-	return Run(ctx, "mongo:6", opts...)
-}
-
-// Run creates an instance of the MongoDB container type
-func Run(ctx context.Context, img string, opts ...testcontainers.ContainerCustomizer) (*MongoDBContainer, error) {
-	req := testcontainers.ContainerRequest{
 		Image:        img,
->>>>>>> 8e4728b7
 		ExposedPorts: []string{"27017/tcp"},
 		WaitingFor: wait.ForAll(
 			wait.ForLog("Waiting for connections"),
