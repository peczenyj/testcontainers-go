--- conflicted
+++ resolved
@@ -83,13 +83,8 @@
 func ExampleRun_withCredentials() {
 	ctx := context.Background()
 
-<<<<<<< HEAD
-	ctr, err := mongodb.RunContainer(ctx,
-		testcontainers.WithImage("mongo:6"),
-=======
-	container, err := mongodb.Run(ctx,
+	ctr, err := mongodb.Run(ctx,
 		"mongo:6",
->>>>>>> 8e4728b7
 		mongodb.WithUsername("root"),
 		mongodb.WithPassword("password"),
 		testcontainers.WithWaitStrategy(wait.ForLog("Waiting for connections")),
