package gcloud

import (
	"context"
	"fmt"

	"github.com/testcontainers/testcontainers-go"
	"github.com/testcontainers/testcontainers-go/wait"
)

<<<<<<< HEAD
// RunFirestoreContainer creates an instance of the GCloud container type for Firestore
func RunFirestoreContainer(ctx context.Context, opts ...testcontainers.RequestCustomizer) (*Container, error) {
	req := testcontainers.Request{
		Image:        "gcr.io/google.com/cloudsdktool/cloud-sdk:367.0.0-emulators",
		ExposedPorts: []string{"8080/tcp"},
		WaitingFor:   wait.ForLog("running"),
		Started:      true,
=======
// Deprecated: use RunFirestore instead
// RunFirestoreContainer creates an instance of the GCloud container type for Firestore.
func RunFirestoreContainer(ctx context.Context, opts ...testcontainers.ContainerCustomizer) (*GCloudContainer, error) {
	return RunFirestore(ctx, "gcr.io/google.com/cloudsdktool/cloud-sdk:367.0.0-emulators", opts...)
}

// RunFirestore creates an instance of the GCloud container type for Firestore.
func RunFirestore(ctx context.Context, img string, opts ...testcontainers.ContainerCustomizer) (*GCloudContainer, error) {
	req := testcontainers.GenericContainerRequest{
		ContainerRequest: testcontainers.ContainerRequest{
			Image:        img,
			ExposedPorts: []string{"8080/tcp"},
			WaitingFor:   wait.ForLog("running"),
		},
		Started: true,
>>>>>>> 8e4728b7
	}

	settings, err := applyOptions(&req, opts)
	if err != nil {
		return nil, err
	}

	req.Cmd = []string{
		"/bin/sh",
		"-c",
		"gcloud beta emulators firestore start --host-port 0.0.0.0:8080 " + fmt.Sprintf("--project=%s", settings.ProjectID),
	}

	ctr, err := testcontainers.Run(ctx, req)
	if err != nil {
		return nil, err
	}

	return newGCloudContainer(ctx, 8080, ctr, settings)
}<|MERGE_RESOLUTION|>--- conflicted
+++ resolved
@@ -8,31 +8,13 @@
 	"github.com/testcontainers/testcontainers-go/wait"
 )
 
-<<<<<<< HEAD
-// RunFirestoreContainer creates an instance of the GCloud container type for Firestore
-func RunFirestoreContainer(ctx context.Context, opts ...testcontainers.RequestCustomizer) (*Container, error) {
+// RunFirestore creates an instance of the GCloud container type for Firestore.
+func RunFirestore(ctx context.Context, img string, opts ...testcontainers.RequestCustomizer) (*Container, error) {
 	req := testcontainers.Request{
-		Image:        "gcr.io/google.com/cloudsdktool/cloud-sdk:367.0.0-emulators",
+		Image:        img,
 		ExposedPorts: []string{"8080/tcp"},
 		WaitingFor:   wait.ForLog("running"),
 		Started:      true,
-=======
-// Deprecated: use RunFirestore instead
-// RunFirestoreContainer creates an instance of the GCloud container type for Firestore.
-func RunFirestoreContainer(ctx context.Context, opts ...testcontainers.ContainerCustomizer) (*GCloudContainer, error) {
-	return RunFirestore(ctx, "gcr.io/google.com/cloudsdktool/cloud-sdk:367.0.0-emulators", opts...)
-}
-
-// RunFirestore creates an instance of the GCloud container type for Firestore.
-func RunFirestore(ctx context.Context, img string, opts ...testcontainers.ContainerCustomizer) (*GCloudContainer, error) {
-	req := testcontainers.GenericContainerRequest{
-		ContainerRequest: testcontainers.ContainerRequest{
-			Image:        img,
-			ExposedPorts: []string{"8080/tcp"},
-			WaitingFor:   wait.ForLog("running"),
-		},
-		Started: true,
->>>>>>> 8e4728b7
 	}
 
 	settings, err := applyOptions(&req, opts)
