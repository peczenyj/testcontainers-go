package dolt

import (
	"context"
	"database/sql"
	"fmt"
	"path/filepath"
	"strings"

	"github.com/testcontainers/testcontainers-go"
	"github.com/testcontainers/testcontainers-go/wait"
)

const (
	rootUser            = "root"
	defaultUser         = "test"
	defaultPassword     = "test"
	defaultDatabaseName = "test"
)

<<<<<<< HEAD
const defaultImage = "dolthub/dolt-sql-server:1.32.4"

// Container represents the Dolt container type used in the module
type Container struct {
	*testcontainers.DockerContainer
=======
// DoltContainer represents the Dolt container type used in the module
type DoltContainer struct {
	testcontainers.Container
>>>>>>> 8e4728b7
	username string
	password string
	database string
}

func WithDefaultCredentials() testcontainers.CustomizeRequestOption {
	return func(req *testcontainers.Request) error {
		username := req.Env["DOLT_USER"]
		if strings.EqualFold(rootUser, username) {
			delete(req.Env, "DOLT_USER")
			delete(req.Env, "DOLT_PASSWORD")
		}

		return nil
	}
}

<<<<<<< HEAD
// RunContainer creates an instance of the Dolt container type
func RunContainer(ctx context.Context, opts ...testcontainers.RequestCustomizer) (*Container, error) {
	req := testcontainers.Request{
		Image:        defaultImage,
=======
// Deprecated: use Run instead
// RunContainer creates an instance of the Couchbase container type
func RunContainer(ctx context.Context, opts ...testcontainers.ContainerCustomizer) (*DoltContainer, error) {
	return Run(ctx, "dolthub/dolt-sql-server:1.32.4", opts...)
}

// Run creates an instance of the Dolt container type
func Run(ctx context.Context, img string, opts ...testcontainers.ContainerCustomizer) (*DoltContainer, error) {
	req := testcontainers.ContainerRequest{
		Image:        img,
>>>>>>> 8e4728b7
		ExposedPorts: []string{"3306/tcp", "33060/tcp"},
		Env: map[string]string{
			"DOLT_USER":     defaultUser,
			"DOLT_PASSWORD": defaultPassword,
			"DOLT_DATABASE": defaultDatabaseName,
		},
		WaitingFor: wait.ForLog("Server ready. Accepting connections."),
		Started:    true,
	}

	opts = append(opts, WithDefaultCredentials())

	for _, opt := range opts {
		if err := opt.Customize(&req); err != nil {
			return nil, err
		}
	}

	createUser := true
	username, ok := req.Env["DOLT_USER"]
	if !ok {
		username = rootUser
		createUser = false
	}
	password := req.Env["DOLT_PASSWORD"]

	database := req.Env["DOLT_DATABASE"]
	if database == "" {
		database = defaultDatabaseName
	}

	if len(password) == 0 && password == "" && !strings.EqualFold(rootUser, username) {
		return nil, fmt.Errorf("empty password can be used only with the root user")
	}

	ctr, err := testcontainers.Run(ctx, req)
	if err != nil {
		return nil, err
	}

	dc := &Container{ctr, username, password, database}

	// dolthub/dolt-sql-server does not create user or database, so we do so here
	err = dc.initialize(ctx, createUser)
	return dc, err
}

func (c *Container) initialize(ctx context.Context, createUser bool) error {
	connectionString, err := c.initialConnectionString(ctx)
	if err != nil {
		return err
	}

	var db *sql.DB
	db, err = sql.Open("mysql", connectionString)
	if err != nil {
		return err
	}
	defer func() {
		rerr := db.Close()
		if err == nil {
			err = rerr
		}
	}()

	if err = db.Ping(); err != nil {
		return fmt.Errorf("error pinging db: %w", err)
	}

	// create database
	_, err = db.Exec(fmt.Sprintf("CREATE DATABASE IF NOT EXISTS %s;", c.database))
	if err != nil {
		return fmt.Errorf("error creating database %s: %w", c.database, err)
	}

	if createUser {
		// create user
		_, err = db.Exec(fmt.Sprintf("CREATE USER IF NOT EXISTS '%s' IDENTIFIED BY '%s';", c.username, c.password))
		if err != nil {
			return fmt.Errorf("error creating user %s: %w", c.username, err)
		}

		q := fmt.Sprintf("GRANT ALL ON %s.* TO '%s';", c.database, c.username)
		// grant user privileges
		_, err = db.Exec(q)
		if err != nil {
			return fmt.Errorf("error creating user %s: %w", c.username, err)
		}
	}

	return nil
}

func (c *Container) initialConnectionString(ctx context.Context) (string, error) {
	containerPort, err := c.MappedPort(ctx, "3306/tcp")
	if err != nil {
		return "", err
	}

	host, err := c.Host(ctx)
	if err != nil {
		return "", err
	}

	connectionString := fmt.Sprintf("root:@tcp(%s:%s)/", host, containerPort.Port())
	return connectionString, nil
}

func (c *Container) MustConnectionString(ctx context.Context, args ...string) string {
	addr, err := c.ConnectionString(ctx, args...)
	if err != nil {
		panic(err)
	}
	return addr
}

func (c *Container) ConnectionString(ctx context.Context, args ...string) (string, error) {
	containerPort, err := c.MappedPort(ctx, "3306/tcp")
	if err != nil {
		return "", err
	}

	host, err := c.Host(ctx)
	if err != nil {
		return "", err
	}

	extraArgs := ""
	if len(args) > 0 {
		extraArgs = strings.Join(args, "&")
	}
	if extraArgs != "" {
		extraArgs = "?" + extraArgs
	}

	connectionString := fmt.Sprintf("%s:%s@tcp(%s:%s)/%s%s", c.username, c.password, host, containerPort.Port(), c.database, extraArgs)
	return connectionString, nil
}

func WithUsername(username string) testcontainers.CustomizeRequestOption {
	return func(req *testcontainers.Request) error {
		req.Env["DOLT_USER"] = username
		return nil
	}
}

func WithPassword(password string) testcontainers.CustomizeRequestOption {
	return func(req *testcontainers.Request) error {
		req.Env["DOLT_PASSWORD"] = password
		return nil
	}
}

func WithDoltCredsPublicKey(key string) testcontainers.CustomizeRequestOption {
	return func(req *testcontainers.Request) error {
		req.Env["DOLT_CREDS_PUB_KEY"] = key
		return nil
	}
}

func WithDoltCloneRemoteUrl(url string) testcontainers.CustomizeRequestOption {
	return func(req *testcontainers.Request) error {
		req.Env["DOLT_REMOTE_CLONE_URL"] = url
		return nil
	}
}

func WithDatabase(database string) testcontainers.CustomizeRequestOption {
	return func(req *testcontainers.Request) error {
		req.Env["DOLT_DATABASE"] = database
		return nil
	}
}

func WithConfigFile(configFile string) testcontainers.CustomizeRequestOption {
	return func(req *testcontainers.Request) error {
		cf := testcontainers.ContainerFile{
			HostFilePath:      configFile,
			ContainerFilePath: "/etc/dolt/servercfg.d/server.cnf",
			FileMode:          0o755,
		}
		req.Files = append(req.Files, cf)
		return nil
	}
}

func WithCredsFile(credsFile string) testcontainers.CustomizeRequestOption {
	return func(req *testcontainers.Request) error {
		cf := testcontainers.ContainerFile{
			HostFilePath:      credsFile,
			ContainerFilePath: "/root/.dolt/creds/" + filepath.Base(credsFile),
			FileMode:          0o755,
		}
		req.Files = append(req.Files, cf)
		return nil
	}
}

func WithScripts(scripts ...string) testcontainers.CustomizeRequestOption {
	return func(req *testcontainers.Request) error {
		var initScripts []testcontainers.ContainerFile
		for _, script := range scripts {
			cf := testcontainers.ContainerFile{
				HostFilePath:      script,
				ContainerFilePath: "/docker-entrypoint-initdb.d/" + filepath.Base(script),
				FileMode:          0o755,
			}
			initScripts = append(initScripts, cf)
		}
		req.Files = append(req.Files, initScripts...)
		return nil
	}
}<|MERGE_RESOLUTION|>--- conflicted
+++ resolved
@@ -18,17 +18,9 @@
 	defaultDatabaseName = "test"
 )
 
-<<<<<<< HEAD
-const defaultImage = "dolthub/dolt-sql-server:1.32.4"
-
 // Container represents the Dolt container type used in the module
 type Container struct {
 	*testcontainers.DockerContainer
-=======
-// DoltContainer represents the Dolt container type used in the module
-type DoltContainer struct {
-	testcontainers.Container
->>>>>>> 8e4728b7
 	username string
 	password string
 	database string
@@ -46,23 +38,10 @@
 	}
 }
 
-<<<<<<< HEAD
-// RunContainer creates an instance of the Dolt container type
-func RunContainer(ctx context.Context, opts ...testcontainers.RequestCustomizer) (*Container, error) {
+// Run creates an instance of the Dolt container type
+func Run(ctx context.Context, img string, opts ...testcontainers.RequestCustomizer) (*Container, error) {
 	req := testcontainers.Request{
-		Image:        defaultImage,
-=======
-// Deprecated: use Run instead
-// RunContainer creates an instance of the Couchbase container type
-func RunContainer(ctx context.Context, opts ...testcontainers.ContainerCustomizer) (*DoltContainer, error) {
-	return Run(ctx, "dolthub/dolt-sql-server:1.32.4", opts...)
-}
-
-// Run creates an instance of the Dolt container type
-func Run(ctx context.Context, img string, opts ...testcontainers.ContainerCustomizer) (*DoltContainer, error) {
-	req := testcontainers.ContainerRequest{
 		Image:        img,
->>>>>>> 8e4728b7
 		ExposedPorts: []string{"3306/tcp", "33060/tcp"},
 		Env: map[string]string{
 			"DOLT_USER":     defaultUser,
