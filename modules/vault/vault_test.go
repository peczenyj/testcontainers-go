package vault_test

import (
	"context"
	"io"
	"log"
	"net/http"
	"testing"
	"time"

	vaultClient "github.com/hashicorp/vault-client-go"
	"github.com/hashicorp/vault-client-go/schema"
	"github.com/stretchr/testify/assert"
	"github.com/stretchr/testify/require"
	"github.com/tidwall/gjson"

	"github.com/testcontainers/testcontainers-go"
	testcontainervault "github.com/testcontainers/testcontainers-go/modules/vault"
)

const (
	token = "root-token"
)

func TestVault(t *testing.T) {
	ctx := context.Background()
<<<<<<< HEAD
	opts := []testcontainers.RequestCustomizer{
		// WithImageName {
		testcontainers.WithImage("hashicorp/vault:1.13.0"),
		// }
=======
	opts := []testcontainers.ContainerCustomizer{
>>>>>>> 8e4728b7
		// WithToken {
		testcontainervault.WithToken(token),
		// }
		// WithInitCommand {
		testcontainervault.WithInitCommand("secrets enable transit", "write -f transit/keys/my-key"),
		testcontainervault.WithInitCommand("kv put secret/test1 foo1=bar1"),
		// }
	}

	vaultContainer, err := testcontainervault.Run(ctx, "hashicorp/vault:1.13.0", opts...)
	require.NoError(t, err)

	// httpHostAddress {
	hostAddress, err := vaultContainer.HttpHostAddress(ctx)
	// }
	require.NoError(t, err)

	t.Run("Get secret path", func(t *testing.T) {
		t.Run("From vault CLI", func(t *testing.T) {
			ctx := context.Background()

			// containerCliRead {
			exec, reader, err := vaultContainer.Exec(ctx, []string{"vault", "kv", "get", "-format=json", "secret/test1"})
			// }
			require.NoError(t, err)
			assert.Equal(t, 0, exec)

			bytes, err := io.ReadAll(reader)
			require.NoError(t, err)

			assert.Equal(t, "bar1", gjson.Get(string(bytes), "data.data.foo1").String())
		})

		t.Run("From HTTP request", func(t *testing.T) {
			// httpRead {
			request, _ := http.NewRequest(http.MethodGet, hostAddress+"/v1/secret/data/test1", nil)
			request.Header.Add("X-Vault-Token", token)

			response, err := http.DefaultClient.Do(request)
			// }
			require.NoError(t, err)
			defer response.Body.Close()

			body, err := io.ReadAll(response.Body)
			require.NoError(t, err)

			assert.Equal(t, "bar1", gjson.Get(string(body), "data.data.foo1").String())
		})

		t.Run("From vault client library", func(t *testing.T) {
			ctx := context.Background()

			// clientLibRead {
			client, err := vaultClient.New(
				vaultClient.WithAddress(hostAddress),
				vaultClient.WithRequestTimeout(30*time.Second),
			)
			require.NoError(t, err)

			err = client.SetToken(token)
			require.NoError(t, err)

			s, err := client.Secrets.KvV2Read(ctx, "test1", vaultClient.WithMountPath("secret"))
			// }
			require.NoError(t, err)
			assert.Equal(t, "bar1", s.Data.Data["foo1"])
		})
	})

	t.Run("Write secret", func(t *testing.T) {
		t.Run("From vault client library", func(t *testing.T) {
			client, err := vaultClient.New(
				vaultClient.WithAddress(hostAddress),
				vaultClient.WithRequestTimeout(30*time.Second),
			)
			require.NoError(t, err)

			err = client.SetToken(token)
			require.NoError(t, err)

			_, err = client.Secrets.KvV2Write(ctx, "test3", schema.KvV2WriteRequest{
				Data: map[string]any{
					"foo": "bar",
				},
			},
				vaultClient.WithMountPath("secret"))
			require.NoError(t, err)

			s, err := client.Secrets.KvV2Read(ctx, "test3", vaultClient.WithMountPath("secret"))
			require.NoError(t, err)
			assert.Equal(t, "bar", s.Data.Data["foo"])
		})
	})

	t.Cleanup(func() {
		// Clean up the vault after the test is complete
		if err := vaultContainer.Terminate(ctx); err != nil {
			log.Fatalf("failed to terminate vault: %s", err)
		}
	})
}<|MERGE_RESOLUTION|>--- conflicted
+++ resolved
@@ -24,14 +24,7 @@
 
 func TestVault(t *testing.T) {
 	ctx := context.Background()
-<<<<<<< HEAD
 	opts := []testcontainers.RequestCustomizer{
-		// WithImageName {
-		testcontainers.WithImage("hashicorp/vault:1.13.0"),
-		// }
-=======
-	opts := []testcontainers.ContainerCustomizer{
->>>>>>> 8e4728b7
 		// WithToken {
 		testcontainervault.WithToken(token),
 		// }
