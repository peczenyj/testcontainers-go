--- conflicted
+++ resolved
@@ -51,23 +51,13 @@
 func Run(ctx context.Context, img string, opts ...testcontainers.RequestCustomizer) (*Container, error) {
 	req := testcontainers.Request{
 		Image:        img,
-<<<<<<< HEAD
-		ExposedPorts: []string{"2500/tcp", "9000/tcp"},
-		WaitingFor:   wait.ForLog("SMTP listening on tcp4"),
-		Started:      true,
-=======
 		ExposedPorts: []string{"2500/tcp", "9000/tcp", "1100/tcp"},
 		WaitingFor: wait.ForAll(
 			wait.ForListeningPort("2500/tcp"),
 			wait.ForListeningPort("9000/tcp"),
 			wait.ForListeningPort("1100/tcp"),
 		),
-	}
-
-	genericContainerReq := testcontainers.GenericContainerRequest{
-		ContainerRequest: req,
-		Started:          true,
->>>>>>> dbc0ba98
+		Started: true,
 	}
 
 	for _, opt := range opts {
