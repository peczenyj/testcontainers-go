package inbucket

import (
	"context"
	"net/smtp"
	"testing"

	"github.com/inbucket/inbucket/pkg/rest/client"
	"github.com/stretchr/testify/require"

	"github.com/testcontainers/testcontainers-go"
)

func TestInbucket(t *testing.T) {
	ctx := context.Background()

	ctr, err := Run(ctx, "inbucket/inbucket:sha-2d409bb")
<<<<<<< HEAD
	require.NoError(t, err)

	// Clean up the container after the test is complete
	t.Cleanup(func() {
		err := ctr.Terminate(ctx)
		require.NoError(t, err)
	})

=======
	testcontainers.CleanupContainer(t, ctr)
	require.NoError(t, err)

>>>>>>> b60497e9
	// smtpConnection {
	smtpUrl, err := ctr.SmtpConnection(ctx)
	// }
	require.NoError(t, err)

	// webInterface {
	webInterfaceUrl, err := ctr.WebInterface(ctx)
	// }
	require.NoError(t, err)
	restClient, err := client.New(webInterfaceUrl)
	require.NoError(t, err)

	headers, err := restClient.ListMailbox("to@example.org")
	require.NoError(t, err)
	require.Empty(t, headers)

	msg := []byte("To: to@example.org\r\n" +
		"Subject: Testcontainers test!\r\n" +
		"\r\n" +
		"This is a Testcontainers test.\r\n")
	err = smtp.SendMail(smtpUrl, nil, "from@example.org", []string{"to@example.org"}, msg)
	require.NoError(t, err)

	headers, err = restClient.ListMailbox("to@example.org")
	require.NoError(t, err)
	require.Len(t, headers, 1)
}<|MERGE_RESOLUTION|>--- conflicted
+++ resolved
@@ -15,20 +15,9 @@
 	ctx := context.Background()
 
 	ctr, err := Run(ctx, "inbucket/inbucket:sha-2d409bb")
-<<<<<<< HEAD
-	require.NoError(t, err)
-
-	// Clean up the container after the test is complete
-	t.Cleanup(func() {
-		err := ctr.Terminate(ctx)
-		require.NoError(t, err)
-	})
-
-=======
 	testcontainers.CleanupContainer(t, ctr)
 	require.NoError(t, err)
 
->>>>>>> b60497e9
 	// smtpConnection {
 	smtpUrl, err := ctr.SmtpConnection(ctx)
 	// }
