--- conflicted
+++ resolved
@@ -15,11 +15,7 @@
 func TestMySQL(t *testing.T) {
 	ctx := context.Background()
 
-<<<<<<< HEAD
-	ctr, err := mysql.RunContainer(ctx)
-=======
-	container, err := mysql.Run(ctx, "mysql:8.0.36")
->>>>>>> 8e4728b7
+	ctr, err := mysql.Run(ctx, "mysql:8.0.36")
 	if err != nil {
 		t.Fatal(err)
 	}
@@ -78,12 +74,8 @@
 func TestMySQLWithRootUserAndEmptyPassword(t *testing.T) {
 	ctx := context.Background()
 
-<<<<<<< HEAD
-	ctr, err := mysql.RunContainer(ctx,
-=======
-	container, err := mysql.Run(ctx,
+	ctr, err := mysql.Run(ctx,
 		"mysql:8.0.36",
->>>>>>> 8e4728b7
 		mysql.WithDatabase("foo"),
 		mysql.WithUsername("root"),
 		mysql.WithPassword(""))
@@ -123,12 +115,8 @@
 func TestMySQLWithScripts(t *testing.T) {
 	ctx := context.Background()
 
-<<<<<<< HEAD
-	ctr, err := mysql.RunContainer(ctx,
-=======
-	container, err := mysql.Run(ctx,
+	ctr, err := mysql.Run(ctx,
 		"mysql:8.0.36",
->>>>>>> 8e4728b7
 		mysql.WithScripts(filepath.Join("testdata", "schema.sql")))
 	if err != nil {
 		t.Fatal(err)
