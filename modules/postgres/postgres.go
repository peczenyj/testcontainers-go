--- conflicted
+++ resolved
@@ -158,28 +158,16 @@
 		}
 	}
 
-<<<<<<< HEAD
-	ctr, err := testcontainers.Run(ctx, req)
+	container, err := testcontainers.Run(ctx, req)
 	var c *Container
-	if ctr != nil {
+	if container != nil {
 		c = &Container{
-			DockerContainer: ctr,
+			DockerContainer: container,
 			dbName:          req.Env["POSTGRES_DB"],
 			password:        req.Env["POSTGRES_PASSWORD"],
 			user:            req.Env["POSTGRES_USER"],
 			sqlDriverName:   settings.SQLDriverName,
-=======
-	container, err := testcontainers.GenericContainer(ctx, genericContainerReq)
-	var c *PostgresContainer
-	if container != nil {
-		c = &PostgresContainer{
-			Container:     container,
-			dbName:        req.Env["POSTGRES_DB"],
-			password:      req.Env["POSTGRES_PASSWORD"],
-			user:          req.Env["POSTGRES_USER"],
-			sqlDriverName: settings.SQLDriverName,
-			snapshotName:  settings.Snapshot,
->>>>>>> c1bb0bbe
+			snapshotName:    settings.Snapshot,
 		}
 	}
 
