--- conflicted
+++ resolved
@@ -108,12 +108,6 @@
 	}
 }
 
-// Deprecated: use Run instead
-// RunContainer creates an instance of the Pulsar container type
-func RunContainer(ctx context.Context, opts ...testcontainers.ContainerCustomizer) (*Container, error) {
-	return Run(ctx, "docker.io/apachepulsar/pulsar:2.10.2", opts...)
-}
-
 // Run creates an instance of the Pulsar container type, being possible to pass a custom request and options
 // The created container will use the following defaults:
 // - image: docker.io/apachepulsar/pulsar:2.10.2
@@ -123,15 +117,9 @@
 //   - the log message "Successfully updated the policies on namespace public/default"
 //
 // - command: "/bin/bash -c /pulsar/bin/apply-config-from-env.py /pulsar/conf/standalone.conf && bin/pulsar standalone --no-functions-worker -nss"
-<<<<<<< HEAD
-func RunContainer(ctx context.Context, opts ...testcontainers.RequestCustomizer) (*Container, error) {
+func Run(ctx context.Context, img string, opts ...testcontainers.RequestCustomizer) (*Container, error) {
 	req := testcontainers.Request{
-		Image:        defaultPulsarImage,
-=======
-func Run(ctx context.Context, img string, opts ...testcontainers.ContainerCustomizer) (*Container, error) {
-	req := testcontainers.ContainerRequest{
 		Image:        img,
->>>>>>> 8e4728b7
 		Env:          map[string]string{},
 		ExposedPorts: []string{defaultPulsarPort, defaultPulsarAdminPort},
 		WaitingFor:   defaultWaitStrategies,
