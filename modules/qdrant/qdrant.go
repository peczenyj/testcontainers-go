package qdrant

import (
	"context"
	"fmt"
	"time"

	"github.com/testcontainers/testcontainers-go"
	"github.com/testcontainers/testcontainers-go/wait"
)

// Container represents the Qdrant container type used in the module
type Container struct {
	*testcontainers.DockerContainer
}

// Deprecated: use Run instead
// RunContainer creates an instance of the Qdrant container type
<<<<<<< HEAD
func RunContainer(ctx context.Context, opts ...testcontainers.RequestCustomizer) (*Container, error) {
	req := testcontainers.Request{
		Image:        "qdrant/qdrant:v1.7.4",
=======
func RunContainer(ctx context.Context, opts ...testcontainers.ContainerCustomizer) (*QdrantContainer, error) {
	return Run(ctx, "qdrant/qdrant:v1.7.4", opts...)
}

// Run creates an instance of the Qdrant container type
func Run(ctx context.Context, img string, opts ...testcontainers.ContainerCustomizer) (*QdrantContainer, error) {
	req := testcontainers.ContainerRequest{
		Image:        img,
>>>>>>> 8e4728b7
		ExposedPorts: []string{"6333/tcp", "6334/tcp"},
		WaitingFor: wait.ForAll(
			wait.ForListeningPort("6333/tcp").WithStartupTimeout(5*time.Second),
			wait.ForListeningPort("6334/tcp").WithStartupTimeout(5*time.Second),
		),
		Started: true,
	}

	for _, opt := range opts {
		if err := opt.Customize(&req); err != nil {
			return nil, err
		}
	}

	ctr, err := testcontainers.Run(ctx, req)
	if err != nil {
		return nil, err
	}

	return &Container{DockerContainer: ctr}, nil
}

// RESTEndpoint returns the REST endpoint of the Qdrant container
func (c *Container) RESTEndpoint(ctx context.Context) (string, error) {
	containerPort, err := c.MappedPort(ctx, "6333/tcp")
	if err != nil {
		return "", fmt.Errorf("failed to get container port: %w", err)
	}

	host, err := c.Host(ctx)
	if err != nil {
		return "", fmt.Errorf("failed to get container host")
	}

	return fmt.Sprintf("http://%s:%s", host, containerPort.Port()), nil
}

// GRPCEndpoint returns the gRPC endpoint of the Qdrant container
func (c *Container) GRPCEndpoint(ctx context.Context) (string, error) {
	containerPort, err := c.MappedPort(ctx, "6334/tcp")
	if err != nil {
		return "", fmt.Errorf("failed to get container port: %w", err)
	}

	host, err := c.Host(ctx)
	if err != nil {
		return "", fmt.Errorf("failed to get container host")
	}

	return fmt.Sprintf("%s:%s", host, containerPort.Port()), nil
}

// WebUI returns the web UI endpoint of the Qdrant container
func (c *Container) WebUI(ctx context.Context) (string, error) {
	s, err := c.RESTEndpoint(ctx)
	if err != nil {
		return "", err
	}

	return s + "/dashboard", nil
}<|MERGE_RESOLUTION|>--- conflicted
+++ resolved
@@ -14,22 +14,10 @@
 	*testcontainers.DockerContainer
 }
 
-// Deprecated: use Run instead
-// RunContainer creates an instance of the Qdrant container type
-<<<<<<< HEAD
-func RunContainer(ctx context.Context, opts ...testcontainers.RequestCustomizer) (*Container, error) {
+// Run creates an instance of the Qdrant container type
+func Run(ctx context.Context, img string, opts ...testcontainers.RequestCustomizer) (*Container, error) {
 	req := testcontainers.Request{
-		Image:        "qdrant/qdrant:v1.7.4",
-=======
-func RunContainer(ctx context.Context, opts ...testcontainers.ContainerCustomizer) (*QdrantContainer, error) {
-	return Run(ctx, "qdrant/qdrant:v1.7.4", opts...)
-}
-
-// Run creates an instance of the Qdrant container type
-func Run(ctx context.Context, img string, opts ...testcontainers.ContainerCustomizer) (*QdrantContainer, error) {
-	req := testcontainers.ContainerRequest{
 		Image:        img,
->>>>>>> 8e4728b7
 		ExposedPorts: []string{"6333/tcp", "6334/tcp"},
 		WaitingFor: wait.ForAll(
 			wait.ForListeningPort("6333/tcp").WithStartupTimeout(5*time.Second),
