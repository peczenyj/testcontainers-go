package qdrant

import (
	"context"
	"fmt"
	"time"

	"github.com/testcontainers/testcontainers-go"
	"github.com/testcontainers/testcontainers-go/wait"
)

// Container represents the Qdrant container type used in the module
type Container struct {
	*testcontainers.DockerContainer
}

// Run creates an instance of the Qdrant container type
func Run(ctx context.Context, img string, opts ...testcontainers.RequestCustomizer) (*Container, error) {
	req := testcontainers.Request{
		Image:        img,
		ExposedPorts: []string{"6333/tcp", "6334/tcp"},
		WaitingFor: wait.ForAll(
			wait.ForListeningPort("6333/tcp").WithStartupTimeout(5*time.Second),
			wait.ForListeningPort("6334/tcp").WithStartupTimeout(5*time.Second),
		),
		Started: true,
	}

	for _, opt := range opts {
		if err := opt.Customize(&req); err != nil {
			return nil, err
		}
	}

<<<<<<< HEAD
	ctr, err := testcontainers.Run(ctx, req)
=======
	container, err := testcontainers.GenericContainer(ctx, genericContainerReq)
	var c *QdrantContainer
	if container != nil {
		c = &QdrantContainer{Container: container}
	}

>>>>>>> b60497e9
	if err != nil {
		return c, fmt.Errorf("generic container: %w", err)
	}

<<<<<<< HEAD
	return &Container{DockerContainer: ctr}, nil
=======
	return c, nil
>>>>>>> b60497e9
}

// RESTEndpoint returns the REST endpoint of the Qdrant container
func (c *Container) RESTEndpoint(ctx context.Context) (string, error) {
	containerPort, err := c.MappedPort(ctx, "6333/tcp")
	if err != nil {
		return "", fmt.Errorf("failed to get container port: %w", err)
	}

	host, err := c.Host(ctx)
	if err != nil {
		return "", fmt.Errorf("failed to get container host")
	}

	return fmt.Sprintf("http://%s:%s", host, containerPort.Port()), nil
}

// GRPCEndpoint returns the gRPC endpoint of the Qdrant container
func (c *Container) GRPCEndpoint(ctx context.Context) (string, error) {
	containerPort, err := c.MappedPort(ctx, "6334/tcp")
	if err != nil {
		return "", fmt.Errorf("failed to get container port: %w", err)
	}

	host, err := c.Host(ctx)
	if err != nil {
		return "", fmt.Errorf("failed to get container host")
	}

	return fmt.Sprintf("%s:%s", host, containerPort.Port()), nil
}

// WebUI returns the web UI endpoint of the Qdrant container
func (c *Container) WebUI(ctx context.Context) (string, error) {
	s, err := c.RESTEndpoint(ctx)
	if err != nil {
		return "", err
	}

	return s + "/dashboard", nil
}<|MERGE_RESOLUTION|>--- conflicted
+++ resolved
@@ -32,25 +32,17 @@
 		}
 	}
 
-<<<<<<< HEAD
 	ctr, err := testcontainers.Run(ctx, req)
-=======
-	container, err := testcontainers.GenericContainer(ctx, genericContainerReq)
-	var c *QdrantContainer
-	if container != nil {
-		c = &QdrantContainer{Container: container}
+	var c *Container
+	if ctr != nil {
+		c = &Container{DockerContainer: ctr}
 	}
 
->>>>>>> b60497e9
 	if err != nil {
 		return c, fmt.Errorf("generic container: %w", err)
 	}
 
-<<<<<<< HEAD
-	return &Container{DockerContainer: ctr}, nil
-=======
 	return c, nil
->>>>>>> b60497e9
 }
 
 // RESTEndpoint returns the REST endpoint of the Qdrant container
