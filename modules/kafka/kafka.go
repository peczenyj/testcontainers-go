package kafka

import (
	"context"
	"fmt"
	"math"
	"strings"

	"github.com/docker/go-connections/nat"
	"golang.org/x/mod/semver"

	"github.com/testcontainers/testcontainers-go"
	"github.com/testcontainers/testcontainers-go/wait"
)

const publicPort = nat.Port("9093/tcp")
const (
	starterScript = "/usr/sbin/testcontainers_start.sh"

	// starterScript {
	starterScriptContent = `#!/bin/bash
source /etc/confluent/docker/bash-config
export KAFKA_ADVERTISED_LISTENERS=PLAINTEXT://%s:%d,BROKER://%s:9092
echo Starting Kafka KRaft mode
sed -i '/KAFKA_ZOOKEEPER_CONNECT/d' /etc/confluent/docker/configure
echo 'kafka-storage format --ignore-formatted -t "$(kafka-storage random-uuid)" -c /etc/kafka/kafka.properties' >> /etc/confluent/docker/configure
echo '' > /etc/confluent/docker/ensure
/etc/confluent/docker/configure
/etc/confluent/docker/launch`
	// }
)

// Container represents the Kafka container type used in the module
type Container struct {
	*testcontainers.DockerContainer
	ClusterID string
}

// Run creates an instance of the Kafka container type
func Run(ctx context.Context, img string, opts ...testcontainers.RequestCustomizer) (*Container, error) {
	req := testcontainers.Request{
		Image:        img,
		ExposedPorts: []string{string(publicPort)},
		Env: map[string]string{
			// envVars {
			"KAFKA_LISTENERS":                                "PLAINTEXT://0.0.0.0:9093,BROKER://0.0.0.0:9092,CONTROLLER://0.0.0.0:9094",
			"KAFKA_REST_BOOTSTRAP_SERVERS":                   "PLAINTEXT://0.0.0.0:9093,BROKER://0.0.0.0:9092,CONTROLLER://0.0.0.0:9094",
			"KAFKA_LISTENER_SECURITY_PROTOCOL_MAP":           "BROKER:PLAINTEXT,PLAINTEXT:PLAINTEXT,CONTROLLER:PLAINTEXT",
			"KAFKA_INTER_BROKER_LISTENER_NAME":               "BROKER",
			"KAFKA_BROKER_ID":                                "1",
			"KAFKA_OFFSETS_TOPIC_REPLICATION_FACTOR":         "1",
			"KAFKA_OFFSETS_TOPIC_NUM_PARTITIONS":             "1",
			"KAFKA_TRANSACTION_STATE_LOG_REPLICATION_FACTOR": "1",
			"KAFKA_TRANSACTION_STATE_LOG_MIN_ISR":            "1",
			"KAFKA_LOG_FLUSH_INTERVAL_MESSAGES":              fmt.Sprintf("%d", math.MaxInt),
			"KAFKA_GROUP_INITIAL_REBALANCE_DELAY_MS":         "0",
			"KAFKA_NODE_ID":                                  "1",
			"KAFKA_PROCESS_ROLES":                            "broker,controller",
			"KAFKA_CONTROLLER_LISTENER_NAMES":                "CONTROLLER",
			// }
		},
		Entrypoint: []string{"sh"},
		// this CMD will wait for the starter script to be copied into the container and then execute it
		Cmd: []string{"-c", "while [ ! -f " + starterScript + " ]; do sleep 0.1; done; bash " + starterScript},
		LifecycleHooks: []testcontainers.LifecycleHooks{
			{
				PostStarts: []testcontainers.StartedContainerHook{
					// Use a single hook to copy the starter script and wait for
					// the Kafka server to be ready. This prevents the wait running
					// if the starter script fails to copy.
					func(ctx context.Context, c testcontainers.StartedContainer) error {
						// 1. copy the starter script into the container
						if err := copyStarterScript(ctx, c); err != nil {
							return fmt.Errorf("copy starter script: %w", err)
						}

						// 2. wait for the Kafka server to be ready
						return wait.ForLog(".*Transitioning from RECOVERY to RUNNING.*").AsRegexp().WaitUntilReady(ctx, c)
					},
				},
			},
		},
		Started: true,
	}

	for _, opt := range opts {
		if err := opt.Customize(&req); err != nil {
			return nil, err
		}
	}

	err := validateKRaftVersion(req.Image)
	if err != nil {
		return nil, err
	}

<<<<<<< HEAD
	clusterID := req.Env["CLUSTER_ID"]

	configureControllerQuorumVoters(&req)

	ctr, err := testcontainers.Run(ctx, req)
=======
	configureControllerQuorumVoters(&genericContainerReq)

	container, err := testcontainers.GenericContainer(ctx, genericContainerReq)
	var c *KafkaContainer
	if container != nil {
		c = &KafkaContainer{Container: container, ClusterID: genericContainerReq.Env["CLUSTER_ID"]}
	}

>>>>>>> b60497e9
	if err != nil {
		return c, fmt.Errorf("generic container: %w", err)
	}

<<<<<<< HEAD
	return &Container{DockerContainer: ctr, ClusterID: clusterID}, nil
=======
	return c, nil
>>>>>>> b60497e9
}

// copyStarterScript copies the starter script into the container.
func copyStarterScript(ctx context.Context, c testcontainers.StartedContainer) error {
	if err := wait.ForListeningPort(publicPort).
		SkipInternalCheck().
		WaitUntilReady(ctx, c); err != nil {
		return fmt.Errorf("wait for exposed port: %w", err)
	}

	host, err := c.Host(ctx)
	if err != nil {
		return fmt.Errorf("host: %w", err)
	}

	inspect, err := c.Inspect(ctx)
	if err != nil {
		return fmt.Errorf("inspect: %w", err)
	}

	hostname := inspect.Config.Hostname

	port, err := c.MappedPort(ctx, publicPort)
	if err != nil {
		return fmt.Errorf("mapped port: %w", err)
	}

	scriptContent := fmt.Sprintf(starterScriptContent, host, port.Int(), hostname)

	if err := c.CopyToContainer(ctx, []byte(scriptContent), starterScript, 0o755); err != nil {
		return fmt.Errorf("copy to container: %w", err)
	}

	return nil
}

func WithClusterID(clusterID string) testcontainers.CustomizeRequestOption {
	return func(req *testcontainers.Request) error {
		req.Env["CLUSTER_ID"] = clusterID

		return nil
	}
}

// Brokers retrieves the broker connection strings from Kafka with only one entry,
// defined by the exposed public port.
func (kc *Container) Brokers(ctx context.Context) ([]string, error) {
	host, err := kc.Host(ctx)
	if err != nil {
		return nil, err
	}

	port, err := kc.MappedPort(ctx, publicPort)
	if err != nil {
		return nil, err
	}

	return []string{fmt.Sprintf("%s:%d", host, port.Int())}, nil
}

// configureControllerQuorumVoters sets the quorum voters for the controller. For that, it will
// check if there are any network aliases defined for the container and use the first alias in the
// first network. Else, it will use localhost.
func configureControllerQuorumVoters(req *testcontainers.Request) {
	if req.Env == nil {
		req.Env = map[string]string{}
	}

	if req.Env["KAFKA_CONTROLLER_QUORUM_VOTERS"] == "" {
		host := "localhost"
		if len(req.Networks) > 0 {
			nw := req.Networks[0]
			if len(req.NetworkAliases[nw]) > 0 {
				host = req.NetworkAliases[nw][0]
			}
		}

		req.Env["KAFKA_CONTROLLER_QUORUM_VOTERS"] = fmt.Sprintf("1@%s:9094", host)
	}
	// }
}

// validateKRaftVersion validates if the image version is compatible with KRaft mode,
// which is available since version 7.0.0.
func validateKRaftVersion(fqName string) error {
	if fqName == "" {
		return fmt.Errorf("image cannot be empty")
	}

	img := fqName[:strings.LastIndex(fqName, ":")]
	version := fqName[strings.LastIndex(fqName, ":")+1:]

	if !strings.EqualFold(img, "confluentinc/confluent-local") {
		// do not validate if the image is not the official one.
		// not raising an error here, letting the image to start and
		// eventually evaluate an error if it exists.
		return nil
	}

	// semver requires the version to start with a "v"
	if !strings.HasPrefix(version, "v") {
		version = fmt.Sprintf("v%s", version)
	}

	if semver.Compare(version, "v7.4.0") < 0 { // version < v7.4.0
		return fmt.Errorf("version=%s. KRaft mode is only available since version 7.4.0", version)
	}

	return nil
}<|MERGE_RESOLUTION|>--- conflicted
+++ resolved
@@ -94,31 +94,19 @@
 		return nil, err
 	}
 
-<<<<<<< HEAD
-	clusterID := req.Env["CLUSTER_ID"]
-
 	configureControllerQuorumVoters(&req)
 
 	ctr, err := testcontainers.Run(ctx, req)
-=======
-	configureControllerQuorumVoters(&genericContainerReq)
-
-	container, err := testcontainers.GenericContainer(ctx, genericContainerReq)
-	var c *KafkaContainer
-	if container != nil {
-		c = &KafkaContainer{Container: container, ClusterID: genericContainerReq.Env["CLUSTER_ID"]}
-	}
-
->>>>>>> b60497e9
+	var c *Container
+	if ctr != nil {
+		c = &Container{DockerContainer: ctr, ClusterID: req.Env["CLUSTER_ID"]}
+	}
+
 	if err != nil {
 		return c, fmt.Errorf("generic container: %w", err)
 	}
 
-<<<<<<< HEAD
-	return &Container{DockerContainer: ctr, ClusterID: clusterID}, nil
-=======
 	return c, nil
->>>>>>> b60497e9
 }
 
 // copyStarterScript copies the starter script into the container.
